--- conflicted
+++ resolved
@@ -359,11 +359,8 @@
             "timeout",
             "totalCost",
             "marginalCost",
-<<<<<<< HEAD
             "kirchhoffCost",
-=======
             "powerImbalance",
->>>>>>> bbf4c257
             "optimizationTime",
             "postprocessingTime",
     ]
