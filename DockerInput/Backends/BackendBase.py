import abc

from EnvironmentVariableManager import EnvironmentVariableManager


class BackendBase(abc.ABC):
    def __init__(self, config: dict):
        self.envMgr = EnvironmentVariableManager()
        self.metaInfo = {}
        self.buildMetaInfo()
        self.config = config

    @abc.abstractstaticmethod
    def transformProblemForOptimizer(network):
        pass

    @abc.abstractstaticmethod
    def transformSolutionToNetwork(network, transformedProblem, solution):
        pass

    @abc.abstractmethod
    def processSolution(self, network, transformedProblem, solution):
        pass

    @abc.abstractmethod
    def optimize(self, transformedProblem):
        pass

    @abc.abstractmethod
    def getMetaInfo(self):
        pass

    @abc.abstractmethod
    def validateInput(self, path, network):
        pass

    @abc.abstractmethod
    def handleOptimizationStop(self, path, network):
        pass

    def buildMetaInfo(self):

        # reading variables from environment. If "int" or "float" are defined the environment variables will cast to
        # that type. If nothing is defined, they will be kept as String-type.
        variables = {
            "fileName": "",
            "inputFile": "",
            "problemSize": "",
            "scale": "",
            "timeout": "int",  # pypsa; dwave
            "totalCost": "",  # all
            "optimizationTime" : "",
            "postprocessingTime" : "",
            "dwaveBackend": {"annealing_time": "int",
                             "num_reads": "int",
                             "chain_strength": "int",
                             "programming_thermalization": "int",
                             "readout_thermalization": "int",
                             "sampleCutSize": "int",
                             "threshold": "float",
                             "strategy": "",
                             "postprocess": "",
                             "annealReadRatio": "",  # output
                             "totalAnnealTime": "",
                             "mangledTotalAnnealTime": "",
                             "LowestEnergy": "",
                             "LowestFlow": "",
                             "ClosestFlow": "",
                             "cutSamplesCost": "",
                             "optimizedStrategySample": "",
                             "solver_id": "",
                             "energy": ""
                             },
            "isingInterface": {"kirchhoffFactor": "float",
                               "monetaryCostFactor": "float",
                               "minUpDownFactor": "float",
                               "problemFormulation": "",
                               },
            "pypsaBackend": {"solver_name": "",
                             "slack_gen_penalty": ""
                             },
<<<<<<< HEAD
            "sqaBackend": {"individualCost": ""
                           },
            "qaoaBackend": ""
=======
            "sqaBackend": {"individualCost": "",
                           "seed": "int",
                           "transverseFieldSchedule": "",
                           "temperatureSchedule": "",
                           "trotterSlices": "int",
                           "optimizationCycles": "int",
                           }
>>>>>>> 7e4f88a0
            }

        def populateMetaInfo(varType: str, varName: str):
            if varType == "int":
                return int(self.envMgr[varName])
            elif varType == "float":
                return float(self.envMgr[varName])
            else:
                return self.envMgr[varName]

        for var in variables:
            if isinstance(variables[var], dict):
                self.metaInfo[var] = {}
                for dictVar in variables[var]:
                    self.metaInfo[var][dictVar] = populateMetaInfo(varType=variables[var][dictVar], varName=dictVar)
            else:
                self.metaInfo[var] = populateMetaInfo(varType=variables[var], varName=var)
    
        self.metaInfo["fileName"] = self.envMgr["outputInfo"]
        self.metaInfo["inputFile"] = "_".join(self.metaInfo["fileName"].split("_")[1:5])
        self.metaInfo["problemSize"] = int(self.metaInfo["fileName"].split("_")[2])
        self.metaInfo["scale"] = int(self.metaInfo["fileName"].split("_")[4][:-3])

        return<|MERGE_RESOLUTION|>--- conflicted
+++ resolved
@@ -79,19 +79,14 @@
             "pypsaBackend": {"solver_name": "",
                              "slack_gen_penalty": ""
                              },
-<<<<<<< HEAD
-            "sqaBackend": {"individualCost": ""
-                           },
-            "qaoaBackend": ""
-=======
             "sqaBackend": {"individualCost": "",
                            "seed": "int",
                            "transverseFieldSchedule": "",
                            "temperatureSchedule": "",
                            "trotterSlices": "int",
                            "optimizationCycles": "int",
-                           }
->>>>>>> 7e4f88a0
+                           },
+            "qaoaBackend": ""
             }
 
         def populateMetaInfo(varType: str, varName: str):
@@ -109,7 +104,7 @@
                     self.metaInfo[var][dictVar] = populateMetaInfo(varType=variables[var][dictVar], varName=dictVar)
             else:
                 self.metaInfo[var] = populateMetaInfo(varType=variables[var], varName=var)
-    
+
         self.metaInfo["fileName"] = self.envMgr["outputInfo"]
         self.metaInfo["inputFile"] = "_".join(self.metaInfo["fileName"].split("_")[1:5])
         self.metaInfo["problemSize"] = int(self.metaInfo["fileName"].split("_")[2])
