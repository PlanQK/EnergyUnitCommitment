SHELL := /bin/bash
DOCKERCOMMAND := docker
REPETITIONS := 1

PROBLEMDIRECTORY := $(shell git rev-parse --show-toplevel)
# alternative in case this is not a git repository
#PROBLEMDIRECTORY := $(shell pwd)
MOUNTSWEEPPATH := --mount type=bind,source=$(PROBLEMDIRECTORY)/sweepNetworks/,target=/energy/Problemset
MOUNTBACKENDPATH := --mount type=bind,source=$(PROBLEMDIRECTORY)/DockerInput/Backends,target=/energy/Backends
MOUNTCONFIGPATH := --mount type=bind,source=$(PROBLEMDIRECTORY)/DockerInput/Configs/config.yaml,target=/energy/config.yaml
MOUNTCONFIGSPATH := --mount type=bind,source=$(PROBLEMDIRECTORY)/DockerInput/Configs,target=/energy/Configs
MOUNTALL := $(MOUNTSWEEPPATH) $(MOUNTBACKENDPATH) $(MOUNTCONFIGSPATH)
PREFIX := infoNocostFixed


# config file
CONFIGFILES = "config.yaml"
#CONFIGFILES = $(shell find $(PROBLEMDIRECTORY)/DockerInput/Configs -name "config_[8][0-9].yaml" | sed 's!.*/!!' | sed 's!.po!!')

# general parameters
NUMBERS = $(shell seq 1 ${REPETITIONS})
TIME := $(shell date +"%Y-%m-%d_%H-%M-%S")

# sqa parameters
SIQUAN_TEMP = $(shell seq 0.1 1 0.1)
TRANSVERSE_HIGH = $(shell seq 8.0 1.0 8)
OPTIMIZATIONCYCLES = $(shell seq 5 5 20)
OPTIMIZATIONCYCLES = 1000
#OPTIMIZATIONCYCLES = 10 30 77 215 599 1668 4641 12915 35938 100000
TROTTERSLICES = $(shell seq 10 10 100)
TROTTERSLICES = 2000

# classical parameters. reuses OPTIMIZATIONCYCLES
CLASSICAL_HIGH_TEMP = $(shell seq 10.0 10.0 10)
CLASSICAL_LOW_TEMP = $(shell seq 0.5 0.5 0.5)

# dwave quantum annealer parameters. Requires an APIToken as an environmentvariabale with name
# dwaveAPIToken
ANNEAL_TIME = $(shell seq 100 50 100)
NUM_READS = $(shell seq 200 20 200)
#CHAINSTRENGTH = $(shell seq 60 30 60)
CHAINSTRENGTH = 60
SAMPLECUTSIZE = $(shell seq 200 4 200)

# Ising Model Parameters. Determines how lines are represented. Used for any solver that uses a QUBO (sqa, dwave annealer)
#PROBLEMFORMULATION = binarysplitNoMarginalCost
PROBLEMFORMULATION = fullsplitGlobalCostSquare
#PROBLEMFORMULATION = fullsplitMarginalAsPenalty
#PROBLEMFORMULATION = fullsplitMarginalAsPenaltyAverageOffset
#PROBLEMFORMULATION = fullsplitNoMarginalCost
#PROBLEMFORMULATION = fullsplitLocalMarginalEstimationDistance
#PROBLEMFORMULATION = fullsplitDirectInefficiencyPenalty

#PROBLEMFORMULATION = fullsplitMarginalAsPenalty fullsplitLocalMarginalEstimationDistance fullsplitGlobalCostSquare

MONETARYCOSTFACTOR = 0.02 0.015 0.025
#MONETARYCOSTFACTOR = 0.2 0.3 0.4

# only relevant for problem formulation using an estimation-of-marginal-costs ansatz
#OFFSETESTIMATIONFACTOR = 0.95 0.97 1.0 1.03 1.05
#ESTIMATEDCOSTFACTOR = 0.95 0.97 1.0 1.03 1.05
#OFFSETBUILDFACTOR = 0.95 0.97 1.0 1.03 1.05
# 10.0
#OFFSETESTIMATIONFACTOR = 1.32
OFFSETESTIMATIONFACTOR = 1.3805 1.3800 1.3802
#OFFSETESTIMATIONFACTOR = 1.210
# 10.1
#OFFSETESTIMATIONFACTOR = 1.349
# 60.0 by 0.16
#OFFSETESTIMATIONFACTOR = 1.3203
#OFFSETESTIMATIONFACTOR = 1.4268
#OFFSETESTIMATIONFACTOR = 1.0 1.1 1.2 1.3 1.4

ESTIMATEDCOSTFACTOR = 1.0
OFFSETBUILDFACTOR = 1.0

# glpk parameter
TIMEOUT = 60


# SWEEPFILES = $(shell find $(PROBLEMDIRECTORY)/sweepNetworks -name "nocostinput_15_[0]_[2][0].nc" | sed 's!.*/!!' | sed 's!.po!!')
<<<<<<< HEAD
SWEEPFILES = $(shell find $(PROBLEMDIRECTORY)/sweepNetworks -name "220124cost5input_[9]0_[0]_20.nc" | sed 's!.*/!!' | sed 's!.po!!')
#SWEEPFILES = $(shell find $(PROBLEMDIRECTORY)/sweepNetworks -name "testNetwork4QubitIsing_2_0_20.nc" | sed 's!.*/!!' | sed 's!.po!!')
=======
#SWEEPFILES = $(shell find $(PROBLEMDIRECTORY)/sweepNetworks -name "220124cost5input_1[0-4]_[0-9]_20.nc" | sed 's!.*/!!' | sed 's!.po!!')
SWEEPFILES = $(shell find $(PROBLEMDIRECTORY)/sweepNetworks -name "testNetwork4QubitIsing_2_0_20.nc" | sed 's!.*/!!' | sed 's!.po!!')
>>>>>>> 55b74f00
# SWEEPFILES = $(shell find $(PROBLEMDIRECTORY)/sweepNetworks -name "testNetwork5QubitIsing_2_0_20.nc" | sed 's!.*/!!' | sed 's!.po!!')

# result files of computations



CLASSICAL_PARAMETER_SWEEP_FILES = $(foreach filename, $(SWEEPFILES), \
		$(foreach hightemp, ${CLASSICAL_HIGH_TEMP}, \
		$(foreach lowtemp, ${CLASSICAL_LOW_TEMP}, \
		$(foreach optimizationCycles, ${OPTIMIZATIONCYCLES}, \
		$(foreach trotterSlices, ${TROTTERSLICES}, \
		$(foreach number, ${NUMBERS}, \
		results_classical_parameter_sweep/${PREFIX}_${filename}_${hightemp}_${lowtemp}_${optimizationCycles}_${trotterSlices}_${number}))))))

SIQUAN_PARAMETER_SWEEP_FILES = $(foreach filename, $(SWEEPFILES), \
		$(foreach temp, ${SIQUAN_TEMP}, \
		$(foreach transverse, ${TRANSVERSE_HIGH}, \
		$(foreach optimizationCycles, ${OPTIMIZATIONCYCLES}, \
		$(foreach trotterSlices, ${TROTTERSLICES}, \
		$(foreach problemFormulation, ${PROBLEMFORMULATION}, \
		$(foreach offsetEstimationFactor, ${OFFSETESTIMATIONFACTOR}, \
		$(foreach estimatedCostFactor, ${ESTIMATEDCOSTFACTOR}, \
		$(foreach offsetBuildFactor, ${OFFSETBUILDFACTOR}, \
		$(foreach monetaryCostFactor, ${MONETARYCOSTFACTOR}, \
		$(foreach number, ${NUMBERS}, \
		results_sqa_sweep/${PREFIX}_${filename}_${temp}_${transverse}_${optimizationCycles}_${trotterSlices}_${problemFormulation}_${offsetEstimationFactor}_${estimatedCostFactor}_${offsetBuildFactor}_${monetaryCostFactor}_${number})))))))))))

QUANTUM_ANNEALING_SWEEP_FILES = $(foreach filename, $(SWEEPFILES), \
		$(foreach anneal_time, ${ANNEAL_TIME}, \
		$(foreach num_reads, ${NUM_READS}, \
		$(foreach problemFormulation, ${PROBLEMFORMULATION}, \
		$(foreach chain_strength, ${CHAINSTRENGTH}, \
		$(foreach offsetEstimationFactor, ${OFFSETESTIMATIONFACTOR}, \
		$(foreach estimatedCostFactor, ${ESTIMATEDCOSTFACTOR}, \
		$(foreach offsetBuildFactor, ${OFFSETBUILDFACTOR}, \
		$(foreach monetaryCostFactor, ${MONETARYCOSTFACTOR}, \
		$(foreach number, ${NUMBERS}, \
		results_qpu_sweep/${PREFIX}_${filename}_${anneal_time}_${num_reads}_${problemFormulation}_${chain_strength}_${offsetEstimationFactor}_${estimatedCostFactor}_${offsetBuildFactor}_${monetaryCostFactor}_${number}))))))))))

QUANTUM_ANNEALING_READ_RESULTS = $(foreach filename, $(SWEEPFILES), \
		$(foreach anneal_time, ${ANNEAL_TIME}, \
		$(foreach num_reads, ${NUM_READS}, \
		$(foreach problemFormulation, ${PROBLEMFORMULATION}, \
		$(foreach chain_strength, ${CHAINSTRENGTH}, \
		$(foreach sampleCutSize, ${SAMPLECUTSIZE}, \
		$(foreach number, ${NUMBERS}, \
		results_qpu_read_sweep/${PREFIX}_${filename}_${anneal_time}_${num_reads}_${problemFormulation}_${chain_strength}_${sampleCutSize}_${number})))))))

GLPK_SWEEP_FILES = $(foreach filename, $(SWEEPFILES), \
		$(foreach timeout, $(TIMEOUT), \
		$(foreach number, ${NUMBERS}, \
		results_pypsa_glpk_sweep/${PREFIX}_${filename}_${timeout}_${number})))

QAOA_SWEEP_FILES = $(foreach filename, $(SWEEPFILES), \
		$(foreach timeout, $(TIMEOUT), \
		$(foreach number, ${NUMBERS}, \
		$(foreach time, ${TIME}, \
		$(foreach config, ${CONFIGFILES}, \
		results_qaoa_sweep/${PREFIX}_${filename}_${timeout}_${number}_${time}_${config})))))


## creating rules for result files


# define classical parameter sweep targets

define classicalParameterSweep
results_classical_sweep/${PREFIX}_$(strip $(1))_$(strip $(2))_$(strip $(3))_$(strip $(4))_$(strip $(5))_$(strip $(6)): $(PROBLEMDIRECTORY)/sweepNetworks/$(strip $(1)) docker.tmp
	$(DOCKERCOMMAND) run $(MOUNTALL) \
	--env temperatureSchedule=[$(strip $(2)),$(strip $(3))] \
	--env transverseFieldSchedule=[0] \
	--env optimizationCycles=$(strip $(4)) \
	--env trotterSlices=$(strip $(5)) \
	--env outputInfo=${PREFIX}_$(strip $(1))_$(strip $(2))_$(strip $(3))_$(strip $(4))_$(strip $(5))_$(strip $(6)) \
	--env inputNetwork=$(strip $(1)) \
	energy:1.0 classical
	mkdir -p results_classical_sweep
	mv $(PROBLEMDIRECTORY)/sweepNetworks/${PREFIX}_$(strip $(1))_$(strip $(2))_$(strip $(3))_$(strip $(4))_$(strip $(5))_$(strip $(6)) results_classical_sweep/

endef

$(foreach filename, $(SWEEPFILES), \
	$(foreach hightemp, ${CLASSICAL_HIGH_TEMP}, \
	$(foreach lowtemp, ${CLASSICAL_LOW_TEMP}, \
	$(foreach optimizationCycles, ${OPTIMIZATIONCYCLES}, \
	$(foreach trotterSlices, ${TROTTERSLICES}, \
	$(foreach number, ${NUMBERS}, \
	$(eval $(call classicalParameterSweep, ${filename}, ${hightemp}, ${lowtemp}, ${optimizationCycles}, ${trotterSlices}, ${number}))))))))


# define siquan sweep targets

define sqaParameterSweep
results_sqa_sweep/${PREFIX}_$(strip $(1))_$(strip $(2))_$(strip $(3))_$(strip $(4))_$(strip $(5))_$(strip $(6))_$(strip $(7))_$(strip $(8))_$(strip $(9))_$(strip $(10))_$(strip $(11)): $(PROBLEMDIRECTORY)/sweepNetworks/$(strip $(1)) docker.tmp
	$(DOCKERCOMMAND) run $(MOUNTALL) \
	--env temperatureSchedule=[$(strip $(2)),iF,0.0001] \
	--env transverseFieldSchedule=[$(strip $(3)),0.0] \
	--env optimizationCycles=$(strip $(4)) \
	--env trotterSlices=$(strip $(5)) \
	--env problemFormulation=$(strip $(6)) \
	--env offsetEstimationFactor=$(strip $(7)) \
	--env estimatedCostFactor=$(strip $(8)) \
	--env offsetBuildFactor=$(strip $(9)) \
	--env monetaryCostFactor=$(strip $(10)) \
	--env outputInfo=${PREFIX}_$(strip $(1))_$(strip $(2))_$(strip $(3))_$(strip $(4))_$(strip $(5))_$(strip $(6))_$(strip $(7))_$(strip $(8))_$(strip $(9))_$(strip $(10))_$(strip $(11)) \
	--env inputNetwork=$(strip $(1)) \
	energy:1.0 sqa
	mkdir -p results_sqa_sweep
	mv $(PROBLEMDIRECTORY)/sweepNetworks/${PREFIX}_$(strip $(1))_$(strip $(2))_$(strip $(3))_$(strip $(4))_$(strip $(5))_$(strip $(6))_$(strip $(7))_$(strip $(8))_$(strip $(9))_$(strip $(10))_$(strip $(11)) results_sqa_sweep/

endef

$(foreach filename, $(SWEEPFILES), \
	$(foreach temp, ${SIQUAN_TEMP}, \
	$(foreach transverseField, ${TRANSVERSE_HIGH}, \
	$(foreach optimizationCycles, ${OPTIMIZATIONCYCLES}, \
	$(foreach trotterSlices, ${TROTTERSLICES}, \
	$(foreach problemFormulation, ${PROBLEMFORMULATION}, \
	$(foreach offsetEstimationFactor, ${OFFSETESTIMATIONFACTOR}, \
	$(foreach estimatedCostFactor, ${ESTIMATEDCOSTFACTOR}, \
	$(foreach offsetBuildFactor, ${OFFSETBUILDFACTOR}, \
	$(foreach monetaryCostFactor, ${MONETARYCOSTFACTOR}, \
	$(foreach number, ${NUMBERS}, \
	$(eval $(call sqaParameterSweep, ${filename}, ${temp}, ${transverseField}, ${optimizationCycles}, ${trotterSlices}, \
			${problemFormulation}, ${offsetEstimationFactor}, ${estimatedCostFactor}, ${offsetBuildFactor}, ${monetaryCostFactor}, ${number})))))))))))))

#define D-Wave qpu targets

define qpuParameterSweep
results_qpu_sweep/${PREFIX}_$(strip $(1))_$(strip $(2))_$(strip $(3))_$(strip $(4))_$(strip $(5))_$(strip $(6))_$(strip $(7))_$(strip $(8))_$(strip $(9))_$(strip $(10)): $(PROBLEMDIRECTORY)/sweepNetworks/$(strip $(1)) docker.tmp
	$(DOCKERCOMMAND) run $(MOUNTALL) \
	--env annealing_time=$(strip $(2)) \
	--env num_reads=$(strip $(3)) \
	--env problemFormulation=$(strip $(4)) \
	--env chain_strength=$(strip $(5)) \
	--env offsetEstimationFactor=$(strip $(6)) \
	--env estimatedCostFactor=$(strip $(7)) \
	--env offsetBuildFactor=$(strip $(8)) \
	--env monetaryCostFactor=$(strip $(9)) \
	--env outputInfo=${PREFIX}_$(strip $(1))_$(strip $(2))_$(strip $(3))_$(strip $(4))_$(strip $(5))_$(strip $(6))_$(strip $(7))_$(strip $(8))_$(strip $(9))_$(strip $(10)) \
	--env inputNetwork=$(strip $(1)) \
	--env dwaveAPIToken=$(dwaveAPIToken) \
	energy:1.0 dwave-qpu
	mkdir -p results_qpu_sweep
	mv $(PROBLEMDIRECTORY)/sweepNetworks/${PREFIX}_$(strip $(1))_$(strip $(2))_$(strip $(3))_$(strip $(4))_$(strip $(5))_$(strip $(6))_$(strip $(7))_$(strip $(8))_$(strip $(9))_$(strip $(10)) results_qpu_sweep/

endef

$(foreach filename, $(SWEEPFILES), \
	$(foreach anneal_time, ${ANNEAL_TIME}, \
	$(foreach num_reads, ${NUM_READS}, \
	$(foreach problemFormulation, ${PROBLEMFORMULATION}, \
	$(foreach chain_strength, ${CHAINSTRENGTH}, \
	$(foreach offsetEstimationFactor, ${OFFSETESTIMATIONFACTOR}, \
	$(foreach estimatedCostFactor, ${ESTIMATEDCOSTFACTOR}, \
	$(foreach offsetBuildFactor, ${OFFSETBUILDFACTOR}, \
	$(foreach monetaryCostFactor, ${MONETARYCOSTFACTOR}, \
	$(foreach number, ${NUMBERS}, \
	$(eval $(call qpuParameterSweep, ${filename}, ${anneal_time}, ${num_reads}, ${problemFormulation}, ${chain_strength}, \
			${offsetEstimationFactor}, ${estimatedCostFactor}, ${offsetBuildFactor}, ${monetaryCostFactor}, ${number}))))))))))))


# define targets for old sample data

define qpuReadSweep
results_qpu_read_sweep/${PREFIX}_$(strip $(1))_$(strip $(2))_$(strip $(3))_$(strip $(4))_$(strip $(5))_$(strip $(6))_$(strip $(7)): docker.tmp \
		results_qpu_sweep/${PREFIX}_$(strip $(1))_$(strip $(2))_$(strip $(3))_$(strip $(4))_$(strip $(5))_$(strip $(7))
	$(DOCKERCOMMAND) run $(MOUNTALL) \
			--mount type=bind,source=$(PROBLEMDIRECTORY)/results_qpu_sweep/,target=/energy/results_qpu \
	--env annealing_time=$(strip $(2)) \
	--env num_reads=$(strip $(3)) \
	--env problemFormulation=$(strip $(4)) \
	--env chain_strength=$(strip $(5)) \
	--env sampleCutSize=$(strip $(6)) \
	--env outputInfo=${PREFIX}_$(strip $(1))_$(strip $(2))_$(strip $(3))_$(strip $(4))_$(strip $(5))_$(strip $(6))_$(strip $(7)) \
	--env inputNetwork=$(strip $(1)) \
	--env inputInfo=results_qpu/${PREFIX}_$(strip $(1))_$(strip $(2))_$(strip $(3))_$(strip $(4))_$(strip $(5))_$(strip $(7)) \
	energy:1.0 dwave-read-qpu
	mkdir -p results_qpu_read_sweep
	mv $(PROBLEMDIRECTORY)/sweepNetworks/${PREFIX}_$(strip $(1))_$(strip $(2))_$(strip $(3))_$(strip $(4))_$(strip $(5))_$(strip $(6))_$(strip $(7)) results_qpu_read_sweep/

endef

$(foreach filename, $(SWEEPFILES), \
	$(foreach anneal_time, ${ANNEAL_TIME}, \
	$(foreach num_reads, ${NUM_READS}, \
	$(foreach problemFormulation, ${PROBLEMFORMULATION}, \
	$(foreach chain_strength, ${CHAINSTRENGTH}, \
	$(foreach sampleCutSize, ${SAMPLECUTSIZE}, \
	$(foreach number, ${NUMBERS}, \
	$(eval $(call qpuReadSweep, ${filename}, ${anneal_time}, ${num_reads}, ${problemFormulation}, ${chain_strength}, ${sampleCutSize}, ${number})))))))))


# define glpk targets

define pypsa-glpk
results_pypsa_glpk_sweep/${PREFIX}_$(strip $(1))_$(strip $(2))_$(strip $(3)): $(PROBLEMDIRECTORY)/sweepNetworks/$(strip $(1)) docker.tmp
	$(DOCKERCOMMAND) run $(MOUNTALL) \
	--env outputInfo=${PREFIX}_$(strip $(1))_$(strip $(2))_$(strip $(3)) \
	--env inputNetwork=$(strip $(1)) \
	--env timeout=$(strip $(2)) \
	energy:1.0 pypsa-glpk
	mkdir -p results_pypsa_glpk_sweep
	mv $(PROBLEMDIRECTORY)/sweepNetworks/${PREFIX}_$(strip $(1))_$(strip $(2))_$(strip $(3)) results_pypsa_glpk_sweep/

endef

$(foreach filename, $(SWEEPFILES), \
	$(foreach timeout, $(TIMEOUT), \
	$(foreach number, ${NUMBERS}, \
	$(eval $(call pypsa-glpk, ${filename}, ${timeout}, ${number})))))

# define qaoa target

define qaoa
results_qaoa_sweep/${PREFIX}_$(strip $(1))_$(strip $(2))_$(strip $(3))_$(strip $(4))_$(strip $(5)): $(PROBLEMDIRECTORY)/sweepNetworks/$(strip $(1)) docker.tmp
	$(DOCKERCOMMAND) run $(MOUNTALL) \
	--env outputInfo=${PREFIX}_$(strip $(1))_$(strip $(2))_$(strip $(3))_$(strip $(4))_$(strip $(5)) \
	--env inputNetwork=$(strip $(1)) \
	--env timeout=$(strip $(2)) \
	energy:1.0 qaoa $(strip $(5))
	mkdir -p results_qaoa_sweep
	mv $(PROBLEMDIRECTORY)/sweepNetworks/${PREFIX}_$(strip $(1))_$(strip $(2))_$(strip $(3))_$(strip $(4))_$(strip $(5))* results_qaoa_sweep/
	mv $(PROBLEMDIRECTORY)/sweepNetworks/Qaoa_$(strip $(1))_$(strip $(4))_$(strip $(5))* results_qaoa_sweep/

endef

$(foreach filename, $(SWEEPFILES), \
	$(foreach timeout, $(TIMEOUT), \
	$(foreach number, ${NUMBERS}, \
	$(foreach time, ${TIME}, \
	$(foreach config, ${CONFIGFILES}, \
	$(eval $(call qaoa, ${filename}, ${timeout}, ${number}, ${time}, ${config})))))))

# end of creating rules for results



# Define further helper targets

docker.tmp: Dockerfile DockerInput/run.py DockerInput/requirements.txt
	$(DOCKERCOMMAND) build -t energy:1.0 . && touch docker.tmp


# all plots are generated using the python plot_results script
plots: venv/bin/activate
	mkdir -p plots && source venv/bin/activate && python plot_results.py

plt: venv/bin/activate
	mkdir -p plots && source venv/bin/activate && python makePlots.py

venv/bin/activate:
	python3 -m venv venv && pip install -r requirements.txt && pip install 

# rules for making a sweep for a particular solver

.PHONY: all clean classicalParSweep siquanParSweep quantumAnnealParSweep plots pypsa-glpk quantumReadSweep

all: classicalParSweep siquanParSweep quantumAnnealParSweep pypsa-glpk

classicalParSweep: $(CLASSICAL_PARAMETER_SWEEP_FILES)

siquanParSweep: $(SIQUAN_PARAMETER_SWEEP_FILES)

# requires a dWaveAPIToken
quantumAnnealParSweep: $(QUANTUM_ANNEALING_SWEEP_FILES)

# requires old data to be reused or dwaveAPIToken
quantumReadSweep: $(QUANTUM_ANNEALING_READ_RESULTS)

pypsa-glpk: $(GLPK_SWEEP_FILES)

qaoa: $(QAOA_SWEEP_FILES)


clean:
	rm -rf Problemset/info*<|MERGE_RESOLUTION|>--- conflicted
+++ resolved
@@ -79,13 +79,8 @@
 
 
 # SWEEPFILES = $(shell find $(PROBLEMDIRECTORY)/sweepNetworks -name "nocostinput_15_[0]_[2][0].nc" | sed 's!.*/!!' | sed 's!.po!!')
-<<<<<<< HEAD
 SWEEPFILES = $(shell find $(PROBLEMDIRECTORY)/sweepNetworks -name "220124cost5input_[9]0_[0]_20.nc" | sed 's!.*/!!' | sed 's!.po!!')
 #SWEEPFILES = $(shell find $(PROBLEMDIRECTORY)/sweepNetworks -name "testNetwork4QubitIsing_2_0_20.nc" | sed 's!.*/!!' | sed 's!.po!!')
-=======
-#SWEEPFILES = $(shell find $(PROBLEMDIRECTORY)/sweepNetworks -name "220124cost5input_1[0-4]_[0-9]_20.nc" | sed 's!.*/!!' | sed 's!.po!!')
-SWEEPFILES = $(shell find $(PROBLEMDIRECTORY)/sweepNetworks -name "testNetwork4QubitIsing_2_0_20.nc" | sed 's!.*/!!' | sed 's!.po!!')
->>>>>>> 55b74f00
 # SWEEPFILES = $(shell find $(PROBLEMDIRECTORY)/sweepNetworks -name "testNetwork5QubitIsing_2_0_20.nc" | sed 's!.*/!!' | sed 's!.po!!')
 
 # result files of computations
