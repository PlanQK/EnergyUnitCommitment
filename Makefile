SHELL := /bin/bash
DOCKERCOMMAND := docker
#DOCKERFILE = PlanQK_Dockerfile
DOCKERFILE = Dockerfile
DOCKERTAG = energy:1.0
REPETITIONS := 1

PROBLEMDIRECTORY := $(shell git rev-parse --show-toplevel)
# alternative in case this is not a git repository
#PROBLEMDIRECTORY := $(shell pwd)
MOUNTSWEEPPATH := --mount type=bind,source=$(PROBLEMDIRECTORY)/sweepNetworks/,target=/energy/Problemset
MOUNTBACKENDPATH := --mount type=bind,source=$(PROBLEMDIRECTORY)/src/libs/Backends,target=/energy/libs/Backends
MOUNTCONFIGPATH := --mount type=bind,source=$(PROBLEMDIRECTORY)/src/Configs/config.yaml,target=/energy/config.yaml
MOUNTCONFIGSPATH := --mount type=bind,source=$(PROBLEMDIRECTORY)/src/Configs,target=/energy/Configs
MOUNTALL := $(MOUNTSWEEPPATH) $(MOUNTBACKENDPATH) $(MOUNTCONFIGSPATH)
PREFIX := infoNocostFixed

###### general parameters ######
NUMBERS = $(shell seq 1 ${REPETITIONS})
TIME := $(shell date +"%Y-%m-%d_%H-%M-%S")

###### define config file ######
CONFIGFILES = "config.yaml"
#CONFIGFILES = $(shell find $(PROBLEMDIRECTORY)/src/Configs -name "config_[9][4-4].yaml" | sed 's!.*/!!' | sed 's!.po!!')

###### define sweep files ######
SWEEPFILES = $(shell find $(PROBLEMDIRECTORY)/sweepNetworks -name "220124cost5input_[1]0_[0]_20.nc" | sed 's!.*/!!' | sed 's!.po!!')
#SWEEPFILES = $(shell find $(PROBLEMDIRECTORY)/sweepNetworks -name "testNetwork4QubitIsing_2_0_20.nc" | sed 's!.*/!!' | sed 's!.po!!')
# SWEEPFILES = $(shell find $(PROBLEMDIRECTORY)/sweepNetworks -name "testNetwork5QubitIsing_2_0_20.nc" | sed 's!.*/!!' | sed 's!.po!!')

###### define extra parameter ######

### sqa parameters
SIQUAN_TEMP = ""
SIQUAN_TEMP_VAL = $(shell seq 0.1 1 0.1)
TRANSVERSE_HIGH = ""
TRANSVERSE_HIGH_VAL = $(shell seq 8.0 1.0 8)
OPTIMIZATIONCYCLES = "optimizationCycles"
OPTIMIZATIONCYCLES_VAL = $(shell seq 5 5 20)
OPTIMIZATIONCYCLES_VAL = 100
#OPTIMIZATIONCYCLES_VAL = 10 30 77 215 599 1668 4641 12915 
TROTTERSLICES = "trotterSlices"
TROTTERSLICES_VAL = $(shell seq 10 10 100)
TROTTERSLICES_VAL = 500

### classical parameters. reuses OPTIMIZATIONCYCLES
CLASSICAL_HIGH_TEMP = ""
CLASSICAL_HIGH_TEMP_VAL = $(shell seq 10.0 10.0 10)
CLASSICAL_LOW_TEMP = ""
CLASSICAL_LOW_TEMP_VAL = $(shell seq 0.5 0.5 0.5)

### dwave quantum annealer parameters. Requires an APIToken as an environmentvariabale with name
### dwaveAPIToken
ANNEAL_TIME = "annealing_time"
ANNEAL_TIME_VAL = $(shell seq 100 50 100)
NUM_READS = "num_reads"
NUM_READS_VAL = $(shell seq 200 20 200)
CHAINSTRENGTH = "chain_strength"
#CHAINSTRENGTH_VAL = $(shell seq 60 30 60)
CHAINSTRENGTH_VAL = 60
SAMPLECUTSIZE = "sampleCutSize"
SAMPLECUTSIZE_VAL = $(shell seq 200 4 200)

## Ising Model Parameters. Determines how network, constraints, and optimization goals are encoded
# Used by any solver that uses a QUBO (sqa, dwave annealer, qaoa)
# TODO: add comments for options that exist

# network representation:
# 	line encoding
# constraints:
# 	kirchhoff
# 	minUpDownTime
# optimization goals
# 	marginalCost


MONETARYCOSTFACTOR = "monetaryCostFactor"
MONETARYCOSTFACTOR_VAL = 0.2 0.3 0.4

# only relevant for problem formulation using an estimation-of-marginal-costs ansatz
OFFSETESTIMATIONFACTOR = "offsetEstimationFactor"
OFFSETESTIMATIONFACTOR_VAL = 1.1 1.2 1.3 

ESTIMATEDCOSTFACTOR = "estimatedCostFactor"
ESTIMATEDCOSTFACTOR_VAL = 1.0

OFFSETBUILDFACTOR = "offsetBuildFactor"
OFFSETBUILDFACTOR_VAL = 1.0

SCALEFACTOR = "IsingInterface-kirchhoff-scaleFactor"
SCALEFACTOR_VAL = 2.0

KIRCHFACTOR = "IsingInterface-kirchhoff-kirchhoffFactor"
KIRCHFACTOR_VAL = 1.5

### glpk parameter
TIMEOUT = "timeout"
TIMEOUT_VAL = 60


### Example extra parameter string generation
TEST_PARAM = "test" # parameter1 name
TEST_PARAM_VAL = $(shell seq 5 5 10) # parameter1 values
ANOTHER_TEST_PARAM = "test2" # parameter2 name
ANOTHER_TEST_PARAM_VAL = 1.0 1.1 # parameter2 values
# create single string from all extra parameters ('_' between parameters & '-' between parameter name and its value)
EXTRAPARAM = 	$(foreach value1, $(TEST_PARAM_VAL), \
				$(foreach value2, $(ANOTHER_TEST_PARAM_VAL), \
				${TEST_PARAM}--${value1}_${ANOTHER_TEST_PARAM}--${value2}))

### extra parameter generation
EXTRAPARAM = 	$(foreach value1, $(SCALEFACTOR_VAL), \
				$(foreach value2, $(KIRCHFACTOR_VAL), \
<<<<<<< HEAD
				${SCALEFACTOR}--${value1}_${KIRCHFACTOR}--${value2}))
#EXTRAPARAM = ''

=======
				${SCALEFACTOR}-${value1}_${KIRCHFACTOR}-${value2}))
>>>>>>> 1868adea

#BACKEND = sqa
#EXTRAPARAM = Backend-$(strip $(BACKEND))

###### result files of computations ######

CLASSICAL_PARAMETER_SWEEP_FILES = $(foreach filename, $(SWEEPFILES), \
		$(foreach config, ${CONFIGFILES}, \
		$(foreach extraparam, ${EXTRAPARAM}, \
		results_classical_parameter_sweep/${filename}_${config}_${extraparam})))

SIQUAN_PARAMETER_SWEEP_FILES = $(foreach filename, $(SWEEPFILES), \
		$(foreach config, ${CONFIGFILES}, \
		$(foreach extraparam, ${EXTRAPARAM}, \
		results_sqa_sweep/${filename}_${config}_${extraparam})))

QUANTUM_ANNEALING_SWEEP_FILES = $(foreach filename, $(SWEEPFILES), \
		$(foreach config, ${CONFIGFILES}, \
		$(foreach extraparam, ${EXTRAPARAM}, \
		results_qpu_sweep/${filename}_${config}_${extraparam})))

QUANTUM_ANNEALING_READ_RESULTS = $(foreach filename, $(SWEEPFILES), \
		$(foreach config, ${CONFIGFILES}, \
		$(foreach extraparam, ${EXTRAPARAM}, \
		results_qpu_read_sweep/${filename}_${config}_${extraparam})))

GLPK_SWEEP_FILES = $(foreach filename, $(SWEEPFILES), \
		$(foreach config, ${CONFIGFILES}, \
		$(foreach extraparam, ${EXTRAPARAM}, \
		results_pypsa_glpk_sweep/${filename}_${config}_${extraparam})))

QAOA_SWEEP_FILES = $(foreach filename, $(SWEEPFILES), \
		$(foreach config, ${CONFIGFILES}, \
		$(foreach extraparam, ${EXTRAPARAM}, \
		results_qaoa_sweep/${filename}_${config}_${extraparam})))


###### creating rules for result files ######

# define classical parameter sweep targets

define classicalParameterSweep
results_classical_sweep/$(strip $(1))_$(strip $(2))_$(strip $(3)): $(PROBLEMDIRECTORY)/sweepNetworks/$(strip $(1)) docker.tmp
	$(DOCKERCOMMAND) run $(MOUNTALL) \
	$(DOCKERTAG) $(strip $(1)) $(strip $(2)) $(strip $(3))
	mkdir -p results_classical_sweep
	mv $(PROBLEMDIRECTORY)/sweepNetworks/$(strip $(1))_classical* results_classical_sweep/

endef

$(foreach filename, $(SWEEPFILES), \
	$(foreach config, ${CONFIGFILES}, \
	$(foreach extraparam, ${EXTRAPARAM}, \
	$(eval $(call classicalParameterSweep, ${filename}, ${config}, ${extraparam})))))

# define siquan sweep targets

define sqaParameterSweep
results_sqa_sweep/$(strip $(1))_$(strip $(2))_$(strip $(3)): $(PROBLEMDIRECTORY)/sweepNetworks/$(strip $(1)) docker.tmp
	$(DOCKERCOMMAND) run $(MOUNTALL) \
	$(DOCKERTAG) $(strip $(1)) $(strip $(2)) $(strip $(3))
	mkdir -p results_sqa_sweep
	mv $(PROBLEMDIRECTORY)/sweepNetworks/$(strip $(1))_sqa* results_sqa_sweep/

endef

$(foreach filename, $(SWEEPFILES), \
	$(foreach config, ${CONFIGFILES}, \
	$(foreach extraparam, ${EXTRAPARAM}, \
	$(eval $(call sqaParameterSweep, ${filename}, ${config}, ${extraparam})))))

#define D-Wave qpu targets

define qpuParameterSweep
results_qpu_sweep/$(strip $(1))_$(strip $(2))_$(strip $(3)): $(PROBLEMDIRECTORY)/sweepNetworks/$(strip $(1)) docker.tmp
	$(DOCKERCOMMAND) run $(MOUNTALL) \
	$(DOCKERTAG) $(strip $(1)) $(strip $(2)) $(strip $(3))
	mkdir -p results_qpu_sweep
	mv $(PROBLEMDIRECTORY)/sweepNetworks/$(strip $(1))_dwave-qpu* results_qpu_sweep/

endef

$(foreach filename, $(SWEEPFILES), \
	$(foreach config, ${CONFIGFILES}, \
	$(foreach extraparam, ${EXTRAPARAM}, \
	$(eval $(call qpuParameterSweep, ${filename}, ${config}, ${extraparam})))))

# define targets for old sample data

define qpuReadSweep
results_qpu_read_sweep/$(strip $(1))_$(strip $(2))_$(strip $(3)): $(PROBLEMDIRECTORY)/sweepNetworks/$(strip $(1)) docker.tmp
	$(DOCKERCOMMAND) run $(MOUNTALL) \
	--mount type=bind,source=$(PROBLEMDIRECTORY)/results_qpu_sweep,target=/energy/results_qpu \
	$(DOCKERTAG) $(strip $(1)) $(strip $(2)) $(strip $(3))
	mkdir -p results_qpu_read_sweep
	mv $(PROBLEMDIRECTORY)/sweepNetworks/$(strip $(1))_dwave-read-qpu* results_qpu_read_sweep/

endef

$(foreach filename, $(SWEEPFILES), \
	$(foreach config, ${CONFIGFILES}, \
	$(foreach extraparam, ${EXTRAPARAM}, \
	$(eval $(call qpuReadSweep, ${filename}, ${config}, ${extraparam})))))

# define glpk targets

define pypsa-glpk
results_pypsa_glpk_sweep/$(strip $(1))_$(strip $(2))_$(strip $(3)): $(PROBLEMDIRECTORY)/sweepNetworks/$(strip $(1)) docker.tmp
	$(DOCKERCOMMAND) run $(MOUNTALL) \
	$(DOCKERTAG) $(strip $(1)) $(strip $(2)) $(strip $(3))
	mkdir -p results_pypsa_glpk_sweep
	mv $(PROBLEMDIRECTORY)/sweepNetworks/$(strip $(1))_pypsa-glpk* results_pypsa_glpk_sweep/

endef

$(foreach filename, $(SWEEPFILES), \
	$(foreach config, ${CONFIGFILES}, \
	$(foreach extraparam, ${EXTRAPARAM}, \
	$(eval $(call pypsa-glpk, ${filename}, ${config}, ${extraparam})))))

# define qaoa target

define qaoa
results_qaoa_sweep/$(strip $(1))_$(strip $(2))_$(strip $(3)): $(PROBLEMDIRECTORY)/sweepNetworks/$(strip $(1)) docker.tmp
	$(DOCKERCOMMAND) run $(MOUNTALL) \
	$(DOCKERTAG) $(strip $(1)) $(strip $(2)) $(strip $(3))
	mkdir -p results_qaoa_sweep
	mv $(PROBLEMDIRECTORY)/sweepNetworks/$(strip $(1))_qaoa* results_qaoa_sweep/

endef

$(foreach filename, $(SWEEPFILES), \
	$(foreach config, ${CONFIGFILES}, \
	$(foreach extraparam, ${EXTRAPARAM}, \
	$(eval $(call qaoa, ${filename}, ${config}, ${extraparam})))))

# end of creating rules for results



###### Define further helper targets ######

docker.tmp: $(DOCKERFILE) src/run.py requirements.txt src/program.py
	$(DOCKERCOMMAND) build -t $(DOCKERTAG) -f $(DOCKERFILE) . && touch docker.tmp


# all plots are generated using the python plot_results script
plots: venv/bin/activate
	mkdir -p plots && source venv/bin/activate && python plot_results.py

plt: venv/bin/activate
	mkdir -p plots && source venv/bin/activate && python makePlots.py

venv/bin/activate:
	python3 -m venv venv && pip install -r requirements.txt && pip install 

# rules for making a sweep for a particular solver

.PHONY: all clean classicalParSweep siquanParSweep quantumAnnealParSweep plots pypsa-glpk quantumReadSweep

all: classicalParSweep siquanParSweep quantumAnnealParSweep pypsa-glpk qaoa

classicalParSweep: $(CLASSICAL_PARAMETER_SWEEP_FILES)

siquanParSweep: $(SIQUAN_PARAMETER_SWEEP_FILES)

# requires a dWaveAPIToken
quantumAnnealParSweep: $(QUANTUM_ANNEALING_SWEEP_FILES)

# requires old data to be reused or dwaveAPIToken
quantumReadSweep: $(QUANTUM_ANNEALING_READ_RESULTS)

pypsa-glpk: $(GLPK_SWEEP_FILES)

qaoa: $(QAOA_SWEEP_FILES)

clean:
	rm -rf Problemset/info*<|MERGE_RESOLUTION|>--- conflicted
+++ resolved
@@ -38,7 +38,7 @@
 OPTIMIZATIONCYCLES = "optimizationCycles"
 OPTIMIZATIONCYCLES_VAL = $(shell seq 5 5 20)
 OPTIMIZATIONCYCLES_VAL = 100
-#OPTIMIZATIONCYCLES_VAL = 10 30 77 215 599 1668 4641 12915 
+#OPTIMIZATIONCYCLES_VAL = 10 30 77 215 599 1668 4641 12915
 TROTTERSLICES = "trotterSlices"
 TROTTERSLICES_VAL = $(shell seq 10 10 100)
 TROTTERSLICES_VAL = 500
@@ -79,7 +79,7 @@
 
 # only relevant for problem formulation using an estimation-of-marginal-costs ansatz
 OFFSETESTIMATIONFACTOR = "offsetEstimationFactor"
-OFFSETESTIMATIONFACTOR_VAL = 1.1 1.2 1.3 
+OFFSETESTIMATIONFACTOR_VAL = 1.1 1.2 1.3
 
 ESTIMATEDCOSTFACTOR = "estimatedCostFactor"
 ESTIMATEDCOSTFACTOR_VAL = 1.0
@@ -87,10 +87,10 @@
 OFFSETBUILDFACTOR = "offsetBuildFactor"
 OFFSETBUILDFACTOR_VAL = 1.0
 
-SCALEFACTOR = "IsingInterface-kirchhoff-scaleFactor"
+SCALEFACTOR = "scaleFactor"
 SCALEFACTOR_VAL = 2.0
 
-KIRCHFACTOR = "IsingInterface-kirchhoff-kirchhoffFactor"
+KIRCHFACTOR = "kirchhoffFactor"
 KIRCHFACTOR_VAL = 1.5
 
 ### glpk parameter
@@ -106,18 +106,12 @@
 # create single string from all extra parameters ('_' between parameters & '-' between parameter name and its value)
 EXTRAPARAM = 	$(foreach value1, $(TEST_PARAM_VAL), \
 				$(foreach value2, $(ANOTHER_TEST_PARAM_VAL), \
-				${TEST_PARAM}--${value1}_${ANOTHER_TEST_PARAM}--${value2}))
+				${TEST_PARAM}-${value1}_${ANOTHER_TEST_PARAM}-${value2}))
 
 ### extra parameter generation
 EXTRAPARAM = 	$(foreach value1, $(SCALEFACTOR_VAL), \
 				$(foreach value2, $(KIRCHFACTOR_VAL), \
-<<<<<<< HEAD
-				${SCALEFACTOR}--${value1}_${KIRCHFACTOR}--${value2}))
-#EXTRAPARAM = ''
-
-=======
 				${SCALEFACTOR}-${value1}_${KIRCHFACTOR}-${value2}))
->>>>>>> 1868adea
 
 #BACKEND = sqa
 #EXTRAPARAM = Backend-$(strip $(BACKEND))
