--- conflicted
+++ resolved
@@ -2,16 +2,11 @@
 from urllib import response
 import streamlit as st
 import time
-<<<<<<< HEAD
-
-from program import run
-
-import pypsa
+
 import pandas as pd
 import altair as alt
-=======
+
 import requests
->>>>>>> 42db24aa
 
 import json
 import yaml
@@ -19,14 +14,13 @@
 from contextlib import redirect_stdout
 import io
 
-<<<<<<< HEAD
 from ast import literal_eval
-=======
+
+# TODO
 url = ""
 with open("/url.txt", "r") as f:
     url = f.readline().strip()
 
->>>>>>> 42db24aa
 
 st.set_page_config(page_title="Unit Commitment Optimization", layout="wide")
 state = st.session_state
@@ -106,15 +100,12 @@
 def get_network(network_file, upload_id):
     with open("hack_file.nc", 'wb') as f:
         f.write(network_file.getvalue())
-<<<<<<< HEAD
-    state.network = pypsa.Network("./hack_file.nc")
+    # TODO
+    state.network = "./hack_file.nc"
     get_network_info(
         dummy_response(state.network)
     )
     return state.network
-=======
-    state.network = "./hack_file.nc"
->>>>>>> 42db24aa
 
 @st.cache(show_spinner=False)
 def get_config(config):
@@ -197,7 +188,6 @@
         with st.expander("JSON Result"):
             st.json(state.result)
     with col2:
-<<<<<<< HEAD
         st.download_button("Download JSON", data=state.result, file_name="result.json")
 
     # Extract and display result data
@@ -217,6 +207,3 @@
                 visualize_component_solution(get_network_lines(),
                                             line_frame,
                                             'powerflow')
-=======
-        st.download_button("Download JSON", data=json.dumps(state.result), file_name="result.json")
->>>>>>> 42db24aa
