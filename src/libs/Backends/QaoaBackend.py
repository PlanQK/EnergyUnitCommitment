import copy
import math
import numpy as np
import qiskit

<<<<<<< HEAD
=======
from itertools import product

try:
    from .IsingPypsaInterface import IsingBackbone  # import for Docker run
    from .BackendBase import BackendBase  # import for Docker run
except ImportError:
    from IsingPypsaInterface import IsingBackbone  # import for local/debug run
    from BackendBase import BackendBase  # import for local/debug run
from .InputReader import InputReader
>>>>>>> d5672bee
from datetime import datetime
from numpy import median
from qiskit import QuantumCircuit
from qiskit import Aer, IBMQ, execute
from qiskit.providers.aer.noise import NoiseModel
from qiskit.providers import BaseBackend
from qiskit.tools.monitor import job_monitor
from qiskit.providers.ibmq import least_busy
from qiskit.algorithms.optimizers import SPSA, COBYLA, ADAM
from qiskit.circuit import Parameter, ParameterVector
from scipy import stats

from .InputReader import InputReader
try:
    from .IsingPypsaInterface import IsingBackbone  # import for Docker run
    from .BackendBase import BackendBase  # import for Docker run
except ImportError:
    from IsingPypsaInterface import IsingBackbone  # import for local/debug run
    from BackendBase import BackendBase  # import for local/debug run



class QaoaAngleSupervisor:
    """a class for choosing qaoa angles when making (multiple) runs in order to get
    well distributed samples. It does so by provding an iterator of parameter initilization.
    This iterator has a reference to the qaoa optimizer instance so it can inspect it
    to update which parameter to get next and get the configuration info.
    """
    @classmethod
    def makeAngleSupervisior(self, qaoaOptimizer):
        """
        A factory method for returning the correct supervisior for the chosen strategy.

        The "RandomOrFixed" supervision will choose, based on a config list either a fixed
        float value or a random angle. After a set of repetitions, it will do so again
        but replace random initilizations with the best angle intialization found so far

        The "GridSearch" will use a grid to evenly distribute intial parameters across the
        parameter space.
    
        Args:
            qaoaOptimizer: (QaoaQiskit) The qaoa optimizer that will consume the supplied angles
        Returns:
            (QaoaAngleSupervisor) An instance of subclass of a QaoaAngleSupervisor
        """
        supervisior_type = qaoaOptimizer.config_qaoa["supervisior_type"]
        if supervisior_type == "RandomOrFixed":
            return QaoaAngleSupervisorRandomOrFixed(qaoaOptimizer)
        if supervisior_type == "GridSearch":
            return QaoaAngleSupervisorGridSearch(qaoaOptimizer)


    def getInitialAngleIterator(self):
        """
        This returns an iterator for initial angle intialization. Iterating using this is the main
        way of using this class. By storing a reference to the executing qaoa optimizer, this class
        can adjust which parameters to use next based on qaoa results.
    
        Returns:
            (Iterator[np.array]) An iterator which yields intial angle values for the optimizer
        """
        raise NotImplementedError
    
    def getNumAngles(self):
        """This returns how many different angles are used for parametrization of the quantum circuit.
        This is necessary for correctly binding the constructed circuit to the angles"""
        raise NotImplementedError
        

class QaoaAngleSupervisorRandomOrFixed(QaoaAngleSupervisor):
    """a class for choosing intial qaoa angles. The strategy is given by a list. Either an angle parameter
    is fixed based on the list entry, or chosen randomly
    """

    def __init__(self, qaoaOptimizer):
        """
        Initializes all attributes necessary to build the iterator that the qaoaOptimizer can consume.
    
        Args:
            qaoaOptimizer: (QaoaQiskit) The qaoa optimizer that will consume the supplied angles
        Returns:
            (list) a list of float values to be used as angles in a qaoa circuit
        """
        self.qaoaOptimizer = qaoaOptimizer
        self.config_qaoa = qaoaOptimizer.config_qaoa
        self.problemRange = self.config_qaoa.get("problemRange", 2)
        self.mixingRange = self.config_qaoa.get("mixingRange", 1)
        self.config_guess = self.config_qaoa["initial_guess"]
        self.numAngles = len(self.config_guess)
        self.repetitions = self.config_qaoa["repetitions"]

    def getNumAngles(self):
        """This returns how many different angles are used for parametrization of the quantum circuit.
        This is necessary for correctly binding the constructed circuit to the angles"""
        return self.numAngles

    def getBestInitialAngles(self):
        """
        When calling this method, it searches the results of the stored qaoaOptimizer for the best result
        so far. Then it uses those values to construct an inital angle guess by substituting all angles
        that are set randomly according to the configuration with the best results.
    
        Returns:
            (np.array) an np array of values to be used as angles
        """
        minCFvars = self.qaoaOptimizer.getMinCFvars()
        self.qaoaOptimizer.output["results"]["initial_guesses"]["refined"] = minCFvars
        bestInitialGuess = self.config_guess
        for j in range(self.numAngles):
            if bestInitialGuess[j] == "rand":
                bestInitialGuess[j] = minCFvars[j]
        return bestInitialGuess

    def getInitialAngleIterator(self):
        """
        returns an iterator that returns inital angle guesses to be consumed by the qaoa optimizer. 
        These are constructed according to the self.config_guess list. If this list contains at least
        one random initialization, it will choose the best angle result so far and return those to be 
        used for more qaoa repetitions.
    
        Returns:
            (iterator[np.array])) description
        """
        for idx in range(self.repetitions):
            yield self.chooseInitialAngles()

        if "rand" not in self.config_guess:
            return

        self.config_guess = self.getBestInitialAngles()
        for idx in range(self.repetitions):
            yield self.chooseInitialAngles()


    def chooseInitialAngles(self):
        """
        Method for returning an np.array of angles to be used for each layer in the qaoa circuit
    
        Returns:
            (np.array) an np.array of floats
        """
        initial_angles = []
        for idx, current_guess in enumerate(self.config_guess):
            # if chosen randomly, choose a random angle and scale based on wether it is the angle
            # of a problem hamiltonian sub circuit or mixing hamiltonian sub circuit
            if current_guess == "rand":
                next_angle = 2 * math.pi * (0.5 - np.random.rand()) 
                if idx % 2 == 0:
                    next_angle *= self.problemRange
                else:
                    next_angle *= self.mixingRange
            # The angle is fixed for all repetitions
            else:
                next_angle = current_guess
            initial_angles.append(next_angle)
        return np.array(initial_angles)
    

class QaoaAngleSupervisorGridSearch(QaoaAngleSupervisor):
    """a class for choosing qaoa parameters by searching using a grid on the given parameter space
    """

    def __init__(self,  qaoaOptimizer):
        """
        first calculates the grid that is going to be searched and then sets up the data structures
        necessary to keep track which grid points have already been tried output

        A grid is a product of grids on a each angle space of one layer of problem+mixing hamiltonian.
        We can give a default grid that each layer will use if their grid config doesn' specifiy it.
        A grid for one layers needs upper and lower bounds for the angle of the mixing and problem
        hamiltonian. Furthermore, it either needs to specifiy how many grid points are added for each angle
        Keep in mind that the total number of grids point is the product over all grids over all layers
        which can grow very quickly.
        Each Grid is represented as a dictionary with 6 Values
            lowerBoundMixing, upperBoundMixing, numGridpointsMixing
            lowerBoundProblem, upperBoundProblem, numGridpointsProblem
    
        Args:
            defaultGrid: (dict) the default paramters of the grid for one layer
                keys
                    lowerBoundProblem :
                    upperBoundProblem :
                    numGridpointsProblem :
                    lowerBoundMixing :
                    upperBoundMixing :
                    numGridpointsMixing :
            gridList: list
                a list of dictionaries. The i-th dicitonary contains the grid values of the i-th layer
        """
        self.qaoaOptimizer = qaoaOptimizer
        self.config_qaoa = qaoaOptimizer.config_qaoa

        self.setDefaultGrid(self.config_qaoa.get('defaultGrid',{}))
        self.gridsByLayer = [grid for layer in self.config_qaoa['initial_guess'] 
                                  for grid in self.transformToGridpoints(layer)]
        self.numAngles = len(self.gridsByLayer)

    def getNumAngles(self):
        """This returns how many different angles are used for parametrization of the quantum circuit.
        This is necessary for correctly binding the constructed circuit to the angles"""
        return self.numAngles
    
    def getInitialAngleIterator(self):
        """
        returns an iterator that returns inital angle guesses to be consumed by the qaoa optimizer. 
        Together, these inital angles form a grid on the angle space 
   
        Returns:
            (Iterator[np.array]) An iterator which yields intial angle values for the optimizer
        """
        for angleList in product(*self.gridsByLayer):
            yield np.array(angleList)

    def setDefaultGrid(self, defaultGrid: dict):
        """
        reads a grid dictionary and saves them to be accessible later as a default fallback value 
        in case they aren't specified for one a layer of qaoa
    
        Args:
            defaultGrid: (dict) 
                a dictionary with values to specify a grid. For this grid, there also
                exist default values to be used as default values
        Returns:
            (None) modifies the attribute self.default
        """
        self.defaultGrid = {
                    "lowerBoundProblem" : defaultGrid.get("lowerBoundProblem" , - math.pi ),
                    "upperBoundProblem" :defaultGrid.get("upperBoundProblem" , math.pi),
                    "numGridpointsProblem" : defaultGrid.get("numGridpointsProblem" , 3),
                    "lowerBoundMixing" : defaultGrid.get("lowerBoundMixing" , -math.pi),
                    "upperBoundMixing" : defaultGrid.get("upperBoundMixing" , math.pi),
                    "numGridpointsMixing" :defaultGrid.get("numGridpointsMixing" , 3),
        }

    def transformToGridpoints(self, gridDict):
        """
        returns two list of grid points based on the dictionary describing the grid points of one layer.
    
        Args:
            gridDict: (dict) a dicitonary with the following keys
                    lowerBoundProblem 
                    upperBoundProblem 
                    numGridpointsProblem 
                    lowerBoundMixing 
                    upperBoundMixing 
                    numGridpointsMixing 
        Returns:
            (list, list) returns two lists with float values
        """
        problemGrid = self.makeGridList(
                lowerBound = gridDict.get('lowerBoundProblem', self.defaultGrid['lowerBoundProblem']),
                upperBound = gridDict.get('upperBoundProblem', self.defaultGrid['upperBoundProblem']),
                numGridpoints = gridDict.get('numGridpointsProblem', self.defaultGrid['numGridpointsProblem']),
        )
        mixingGrid = self.makeGridList(
                lowerBound = gridDict.get('lowerBoundMixing', self.defaultGrid['lowerBoundMixing']),
                upperBound = gridDict.get('upperBoundMixing', self.defaultGrid['upperBoundMixing']),
                numGridpoints = gridDict.get('numGridpointsMixing', self.defaultGrid['numGridpointsMixing']),
        )
        return problemGrid, mixingGrid

    def makeGridList(self, lowerBound, upperBound, numGridpoints):
        """
        takes lower and upper bound and returns a list of equidistant points in that interval
        with length equal the specified grid points. a non positive number of grid points will raise an exception.
        If exactly one gridpoint is specified, the returned list will only contain the lower bound as the
        singe point.
    
        Args:
            lowerBound: (float) the minimal grid point
            upperBound: (float) the maximal grid point
            numGridpoints: (int) the total number of grid points
        Returns:
            (list) a list of floating values which form a grid on the given intervall
        """
        if numGridpoints <= 0:
            raise ValueError("trying to construct an empty grid set, which vanishes in the product of grids")
        try:
            stepSize = float(upperBound - lowerBound) / (numGridpoints-1)
        except ZeroDivisionError:
            return [lowerBound]
        return [lowerBound + idx * stepSize for idx in range(numGridpoints)]


class QaoaQiskit(BackendBase):
    """
    A class for solving the unit commitment problem using QAOA. This is
    done by constructing the problem internally and then using IBM's
    qiskit package to solve the created problem on simulated or physical
    Hardware.
    """
    def __init__(self, reader: InputReader):
        """
        Constructor for the QaoaQiskit class. It requires an
        InputReader, which handles the loading of the network and
        configuration file.

        Args:
            reader: (InputReader)
                 Instance of an InputReader, which handled the loading
                 of the network and configuration file.
        """
        super().__init__(reader)
        # copy relevant config to make code more readable
        self.config_qaoa = self.config["QaoaBackend"]
        self.addResultsDict()
        self.angleSupervisior = QaoaAngleSupervisor.makeAngleSupervisior(
                    qaoaOptimizer = self
        )
        self.numAngles = self.angleSupervisior.getNumAngles()

        # initiate local parameters
        self.iterationCounter = None
        self.iter_result = {}
        self.rep_result = {}
        self.qc = None
        self.paramVector = None
        self.statistics = {"confidence": 0.0,
                           "bestBitstring": "",
                           "probabilities": {},
                           "pValues": {},
                           "uValues": {}
                           }

        # set up connection to IBMQ servers
        if self.config_qaoa["noise"] or (not self.config_qaoa["simulate"]):
            IBMQ.save_account(token=self.config["APItoken"]["IBMQ_API_token"],
                              overwrite=True)
            self.provider = IBMQ.load_account()

    def transformProblemForOptimizer(self) -> None:
        """
        Initializes an IsingInterface-instance, which encodes the Ising
        Spin Glass Problem, using the network to be optimized.

        Returns:
            (None)
                Add the IsingInterface-instance to
                self.transformedProblem.
        """
        self.transformedProblem = IsingBackbone.buildIsingProblem(
            network=self.network, config=self.config["IsingInterface"]
        )
        self.output["results"]["qubit_map"] = \
            self.transformedProblem.getQubitMapping()

    def optimize(self) -> None:
        """
        Optimizes the network encoded in the IsingInterface-instance. A
        self-written Qaoa algorithm is used, which can either simulate
        the quantum part or solve it on one of IBMQ's servers (given the
        correct credentials are provided).
        As classic solvers SPSA, COBYLA or ADAM can be chosen.

        Returns:
            (None)
                The optimized solution is stored in the self.output
                dictionary.
        """
        # retrieve various parameters from the config
        shots = self.config_qaoa["shots"]
        simulator = self.config_qaoa["simulator"]
        simulate = self.config_qaoa["simulate"]
        noise = self.config_qaoa["noise"]
<<<<<<< HEAD
        initial_guess_original = copy.deepcopy(self.config_qaoa[
                                                   "initial_guess"])
        num_vars = len(initial_guess_original)
=======
        initial_guess_original = np.array([0 for i in range(self.angleSupervisior.getNumAngles())])
        num_vars = self.numAngles
>>>>>>> d5672bee
        max_iter = self.config_qaoa["max_iter"]
        repetitions = self.config_qaoa["repetitions"]
        totalRepetition = 0


        hamiltonian = self.transformedProblem.getHamiltonianMatrix()
        scaledHamiltonian = self.scaleHamiltonian(hamiltonian=hamiltonian)
        self.output["results"]["hamiltonian"]["original"] = hamiltonian
        self.output["results"]["hamiltonian"]["scaled"] = scaledHamiltonian
        nqubits = len(hamiltonian)

<<<<<<< HEAD
        # create ParameterVector to be used as placeholder when creating the
        # quantum circuit
        self.paramVector = ParameterVector(name="theta",
                                           length=len(initial_guess_original))
        self.qc = self.create_qc(hamiltonian=scaledHamiltonian,
                                 theta=self.paramVector)
        # bind variables β and γ to qc, to generate a circuit which is
        # saved in self.output as latex source code.
=======
        # create ParameterVector to be used as placeholder when creating the quantum circuit
        self.paramVector = ParameterVector("theta", self.numAngles)
        self.qc = self.create_qc(hamiltonian=scaledHamiltonian, theta=self.paramVector)
        # bind variables beta and gamma to qc, to generate a circuit which is saved in output as latex source code.
>>>>>>> d5672bee
        drawTheta = self.createDrawTheta(theta=initial_guess_original)
        qcDraw = self.qc.bind_parameters({self.paramVector: drawTheta})
        self.output["results"]["qc"] = qcDraw.draw(output="latex_source")

        # setup IBMQ backend and save its configuration to output
        backend, noise_model, coupling_map, basis_gates = self.setup_backend(
            simulator=simulator,
            simulate=simulate,
            noise=noise,
            nqubits=nqubits
        )
        self.output["results"]["backend"] = backend.configuration().to_dict()

<<<<<<< HEAD
        for rand in range(randRep):
            for curRepetition in range(1, repetitions + 1):
                time_start = datetime.timestamp(datetime.now())
                totalRepetition = rand * repetitions + curRepetition
                print(
                    f"----------------------- Repetition {totalRepetition} "
                    f"----------------------------------"
                )

                initial_guess = []
                for j in range(num_vars):
                    # choose initial guess randomly (between 0 and 2PI for
                    # beta and 0 and PI for gamma)
                    if initial_guess_original[j] == "rand":
                        if j % 2 == 0:
                            initial_guess.append((0.5 - np.random.rand()) *
                                                 2 * math.pi)
                        else:
                            initial_guess.append((0.5 - np.random.rand()) *
                                                 math.pi)
                    else:
                        initial_guess.append(initial_guess_original[j])
                initial_guess = np.array(initial_guess)
=======
        curRepetition = 1
        for initial_guess in self.angleSupervisior.getInitialAngleIterator():
            time_start = datetime.timestamp(datetime.now())
            totalRepetition = curRepetition
            print(
                f"----------------------- Repetition {totalRepetition} ----------------------------------"
            )
>>>>>>> d5672bee


            self.prepareRepetitionDict()
            self.rep_result["initial_guess"] = initial_guess.tolist()

            self.iterationCounter = 0

            expectation = self.get_expectation(
                backend=backend,
                noise_model=noise_model,
                coupling_map=coupling_map,
                basis_gates=basis_gates,
                shots=shots,
                simulate=simulate,
            )

            optimizer = self.getClassicalOptimizer(max_iter)

            res = optimizer.optimize(
                num_vars=num_vars,
                objective_function=expectation,
                initial_point=initial_guess,
            )
            self.rep_result["optimizedResult"] = {
                "x": list(res[0]),  # solution [beta, gamma]
                "fun": res[1],  # objective function value
                "counts": self.rep_result["iterations"][res[2]]["counts"],  # counts of the optimized result
                "nfev": res[2],  # number of objective function calls
            }

            time_end = datetime.timestamp(datetime.now())
            duration = time_end - time_start
            self.rep_result["duration"] = duration

            self.output["results"]["repetitions"][totalRepetition] = self.rep_result

            curRepetition += 1

<<<<<<< HEAD
                expectation = self.get_expectation(
                    backend=backend,
                    noise_model=noise_model,
                    coupling_map=coupling_map,
                    basis_gates=basis_gates,
                    shots=shots,
                    simulate=simulate,
                )

                optimizer = self.getClassicalOptimizer(max_iter)

                res = optimizer.optimize(
                    num_vars=num_vars,
                    objective_function=expectation,
                    initial_point=initial_guess,
                )
                self.rep_result["optimizedResult"] = {
                    # solution [beta, gamma]
                    "x": list(res[0]),
                    # objective function value
                    "fun": res[1],
                    # counts of the optimized result
                    "counts": self.rep_result["iterations"][res[2]]["counts"],
                    # number of objective function calls
                    "nfev": res[2],
                }

                time_end = datetime.timestamp(datetime.now())
                duration = time_end - time_start
                self.rep_result["duration"] = duration

                self.output["results"]["repetitions"][totalRepetition] = \
                    self.rep_result

            if "rand" in initial_guess_original:
                minCFvars = self.getMinCFvars()
                self.output["results"]["initial_guesses"]["refined"] = \
                    minCFvars
                for j in range(num_vars):
                    if initial_guess_original[j] == "rand":
                        initial_guess_original[j] = minCFvars[j]
=======
>>>>>>> d5672bee
        self.output["results"]["totalReps"] = totalRepetition

    def processSolution(self) -> None:
        """
        Post processing of the solution. Adds the components from the
        IsingInterface-instance to self.output. Furthermore a
        statistical analysis of the results is performed, to determine,
        if a solution can be found with confidence.

        Returns:
            (None)
                Modifies self.output dictionary with post-process
                information.
        """
        self.output["components"] = self.transformedProblem.getData()

        self.extractPvalues()  # get probabilities of bitstrings
        self.findBestBitstring()
        self.compareBitStringToRest()  # one-sided Mann-Witney U Test
        self.determineConfidence()  # check p against various alphas

        self.output["results"]["statistics"] = self.statistics

        self.writeReportToOutput(bestBitstring=self.statistics[
            "bestBitstring"])

    def transformSolutionToNetwork(self) -> None:
        """
        Encodes the optimal solution found during optimization and
        stored in self.output into a pypsa.Network. It reads the
        solution stored in the optimizer instance, prints some
        information regarding it to stdout and then writes it into a
        network, which is then saved in self.output.

        Returns:
            (None)
                Modifies self.output with the outputNetwork.
        """
        self.printReport()
        bestBitstring = self.output["results"]["statistics"]["bestBitstring"]
        solution = []
        for idx, bit in enumerate(bestBitstring):
            if bit == "1":
                solution.append(idx)
        outputNetwork = self.transformedProblem.setOutputNetwork(
            solution=solution)
        outputDataset = outputNetwork.export_to_netcdf()
        self.output["network"] = outputDataset.to_dict()

    def addResultsDict(self) -> None:
        """
        Adds the basic structure for the self.output["results"]
        dictionary.

        Returns:
            (None)
                Modifies self.output["results"].
        """
        self.output["results"] = {
            "backend": None,
            "qubit_map": {},
            "hamiltonian": {},
            "qc": None,
            "initial_guesses": {
                "original": self.config_qaoa["initial_guess"],
                "refined": [],
            },
            "kirchhoff": {},
            "statistics": {},
            "totalReps": 0,
            "repetitions": {},
        }

    def prepareRepetitionDict(self) -> None:
        """
        Initializes the basic structure for the
        self.rep_result-dictionary. Its values are initialized to empty
        dictionaries, empty lists or None values.

        Returns:
            (None)
                Modifies self.rep_result.
        """
        self.rep_result = {
            "initial_guess": [],
            "duration": None,
            "optimizedResult": {},
            "iterations": {},
        }

    def prepareIterationDict(self) -> None:
        """
        Initializes the basic structure for the
        self.iter_result-dictionary. Its values are initialized to empty
        dictionaries, empty lists or None values.

        Returns:
            (None)
                Modifies self.rep_result.
        """
        self.iter_result = {
            "theta": [],
            "counts": {},
            "bitstrings": {},
            "return": None
        }

    def createDrawTheta(self, theta: list) -> list:
        """
        Creates a list of the same size as theta with Parameters β and γ
        as values. This list can then be used to bind to a quantum
        circuit using Qiskit's bind_parameters function. It can then be
        saved as a generic circuit, using Qiskit's draw function and
        stored for later use or visualization.

        Args:
            theta: (list)
                The list of optimizable values of the quantum circuit.
                It will be used to create a list of the same length with
                β's and γ's.

        Returns:
            (list)
                The created list of β's and γ's.
        """
        betaValues = theta[::2]
        drawTheta = []
        for layer, _ in enumerate(betaValues):
            drawTheta.append(Parameter(f"\u03B2{layer + 1}"))  # append beta_i
            drawTheta.append(Parameter(f"\u03B3{layer + 1}"))  # append gamma_i

        return drawTheta

    def getClassicalOptimizer(self,
                              max_iter: int
                              ) -> qiskit.algorithms.optimizers:
        """
        Initiates and returns the classical optimizer set in the config
        file. If another optimizer than SPSA, COBYLA or Adam is
        specified an error is thrown.

        Args:
            max_iter: (int)
                The maximum number of iterations the classical optimizer
                is allowed to perform.

        Returns:
            (qiskit.algorithms.optimizers)
                The initialized classical optimizer, as specified in the
                config.
        """
        configString = self.config_qaoa["classical_optimizer"]
        if configString == "SPSA":
            return SPSA(maxiter=max_iter, blocking=False)
        elif configString == "COBYLA":
            return COBYLA(maxiter=max_iter, tol=0.0001)
        elif configString == "ADAM":
            return ADAM(maxiter=max_iter, tol=0.0001)
        raise ValueError(
            "Optimizer name in config file doesn't match any known optimizers"
        )

    def getMinCFvars(self) -> list:
        """
        Searches through the optimization results of all repetitions
        done with random (or partly random) initial values for beta and
        gamma and finds the minimum cost function value. The associated
        beta and gamma values will be returned as a list to be used in
        the refinement phase of the optimization.

        Returns:
            (list)
                The beta and gamma values associated with the minimal
                cost function value.
        """
        searchData = self.output["results"]["repetitions"]
        minCF = searchData[1]["optimizedResult"]["fun"]
        minX = []
        for i in range(1, len(searchData) + 1):
            if searchData[i]["optimizedResult"]["fun"] <= minCF:
                minCF = searchData[i]["optimizedResult"]["fun"]
                minX = searchData[i]["optimizedResult"]["x"]

        return minX

    def scaleHamiltonian(self, hamiltonian: list) -> list:
        """
        Scales the hamiltonian so that the maximum absolute value in the
        input hamiltonian is equal to Pi.

        Args:
            hamiltonian: (list)
                The input hamiltonian to be scaled.

        Returns:
            (list)
                The scaled hamiltonian.
        """
        matrixMax = np.max(hamiltonian)
        matrixMin = np.min(hamiltonian)
        matrixExtreme = max(abs(matrixMax), abs(matrixMin))
        factor = matrixExtreme / math.pi
        scaledHamiltonian = np.array(hamiltonian) / factor

        return scaledHamiltonian.tolist()

    def create_qc(self,
                  hamiltonian: list,
                  theta: ParameterVector
                  ) -> QuantumCircuit:
        """
        Creates a qiskit quantum circuit based on the hamiltonian matrix
        given. The quantum circuit will be created using a
        ParameterVector to create placeholders, which can be filled with
        the actual parameters using qiskit's bind_parameters function.

        Args:
            hamiltonian: (dict)
                The matrix representing the problem Hamiltonian.
            theta: (ParameterVector)
                The ParameterVector of the same length as the list of
                optimizable parameters.

        Returns:
            (QuantumCircuit)
                The created quantum circuit.
        """
        nqubits = len(hamiltonian)
        qc = QuantumCircuit(nqubits)

        # beta parameters are at even indices and gamma at odd indices
        betaValues = theta[::2]
        gammaValues = theta[1::2]

        # add Hadamard gate to each qubit
        for i in range(nqubits):
            qc.h(i)

        for layer, _ in enumerate(betaValues):
            # for visual purposes only, when the quantum circuit is drawn
            qc.barrier()
            qc.barrier()
            # add problem Hamiltonian
            for i in range(len(hamiltonian)):
                for j in range(i, len(hamiltonian[i])):
                    if hamiltonian[i][j] != 0.0:
                        if i == j:
                            qc.rz(
                                -hamiltonian[i][j] * gammaValues[layer], i
                            )
                            # inversed, as the implementation in the
                            # IsingInterface inverses the values
                        else:
                            qc.rzz(
                                -hamiltonian[i][j] * gammaValues[layer], i, j
                            )
                            # inversed, as the implementation in the
                            # IsingInterface inverses the values
            qc.barrier()

            # add mixing Hamiltonian to each qubit
            for i in range(nqubits):
                qc.rx(betaValues[layer], i)

        qc.measure_all()

        return qc

    def kirchhoff_satisfied(self, bitstring: str) -> float:
        """
        Checks if the kirchhoff constraints are satisfied for the given
        solution.

        Args:
            bitstring: (str)
                The bitstring encoding a possible solution to the
                network.

        Returns:
            (float)
                The absolut deviation from the optimal (0), where the
                kirchhoff constrains would be completely satisfied for
                the given network.
        """
        try:
            # check if the kirchhoff costs for this bitstring have already
            # been calculated and if so use this value
            return self.output["results"]["kirchhoff"][bitstring]["total"]
        except KeyError:
            self.output["results"]["kirchhoff"][bitstring] = {}
            kirchhoffCost = 0.0
            # calculate the deviation from the optimal for each bus separately
            for bus in self.network.buses.index:
                bitstringToSolution = [
                    idx for idx, bit in enumerate(bitstring) if bit == "1"
                ]
                for _, val in self.transformedProblem.calcPowerImbalanceAtBus(
                        bus, bitstringToSolution
                ).items():
                    # store the penalty for each bus and then add them to the
                    # total costs
                    self.output["results"]["kirchhoff"][bitstring][bus] = val
                    kirchhoffCost += abs(val) ** 2
            self.output["results"]["kirchhoff"][bitstring]["total"] = \
                kirchhoffCost
            return kirchhoffCost

    def compute_expectation(self, counts: dict) -> float:
        """
        Computes expectation values based on the measurement/simulation
        results.

        Args:
            counts: (dict)
                The number of times a specific bitstring was measured.
                The bitstring is the key and its count the value.

        Returns:
            (float)
                The expectation value.
        """

        avg = 0
        sum_count = 0
        for bitstring, count in counts.items():
            obj = self.kirchhoff_satisfied(bitstring=bitstring)
            avg += obj * count
            sum_count += count
            self.iter_result["bitstrings"][bitstring] = {
                "count": count,
                "obj": obj,
                "avg": avg,
                "sum_count": sum_count,
            }

        self.iter_result["return"] = avg / sum_count
        self.rep_result["iterations"][self.iterationCounter] = self.iter_result

        return self.iter_result["return"]

    def setup_backend(self,
                      simulator: str,
                      simulate: bool,
                      noise: bool,
                      nqubits: int
                      ) -> [BaseBackend, NoiseModel, list, list]:
        """
        Sets up the qiskit backend based on the settings passed into
        the function.

        Args:
            simulator: (str)
                The name of the Quantum Simulator to be used, if
                simulate is True.
            simulate: (bool)
                If True, the specified Quantum Simulator will be used to
                execute the Quantum Circuit. If False, the least busy
                IBMQ Quantum Comupter will be initiated to be used to
                execute the Quantum Circuit.
            noise: (bool)
                If True, noise will be added to the Simulator. If False,
                no noise will be added. Only works if "simulate" is set
                to True. On actual IBMQ devices noise is always present
                and cannot be deactivated.
            nqubits: (int)
                The number of Qubits of the Quantum Circuit. Used to
                find a suitable IBMQ Quantum Computer.

        Returns:
            (BaseBackend)
                The backend to be used.
            (NoiseModel)
                The noise model of the chosen backend, if noise is set
                to True. Otherwise it is set to None.
            (list)
                The coupling map of the chosen backend, if noise is set
                to True. Otherwise it is set to None.
            (list)
                The initial basis gates used to compile the noise model,
                if noise is set to True. Otherwise it is set to None.
        """
        noise_model = None
        coupling_map = None
        basis_gates = None
        if simulate:
            if noise:
                # https://qiskit.org/documentation/apidoc/aer_noise.html
                # set IBMQ server to extract noise model and coupling_map
                device = self.provider.get_backend("ibmq_lima")
                # Get noise model from IBMQ server
                noise_model = NoiseModel.from_backend(device)
                # Get coupling map from backend
                coupling_map = device.configuration().coupling_map
                # Get the basis gates for the noise model
                basis_gates = noise_model.basis_gates
                # Select the QasmSimulator from the Aer provider
                backend = Aer.get_backend(simulator)

            else:
                backend = Aer.get_backend(simulator)
        else:
            large_enough_devices = self.provider.backends(
                filters=lambda x: x.configuration().n_qubits > nqubits
                                  and not x.configuration().simulator
            )
            backend = least_busy(large_enough_devices)
            # backend = self.provider.get_backend("ibmq_lima")

        return backend, noise_model, coupling_map, basis_gates

    def get_expectation(
            self,
            backend: BaseBackend,
            noise_model: NoiseModel = None,
            coupling_map: list = None,
            basis_gates: list = None,
            shots: int = 1024,
            simulate: bool = True,
    ) -> callable:
        """
        Builds the objective function, which can be used in a classical
        solver.

        Args:
            backend: (BaseBackend)
                The backend to be used.
            noise_model: (NoiseModel)
                The noise model of the chosen backend. Default: None
            coupling_map: (list)
                The coupling map of the chosen backend Default: None
            basis_gates: (list)
                The initial basis gates used to compile the noise model.
                Default: None
            shots: (int)
                The number of repetitions of each circuit, for sampling.
                Default: 1024
            simulate: (bool)
                If True, the specified Quantum Simulator will be used to
                execute the Quantum Circuit. If False, the IBMQ Quantum
                Comupter set in setup_backend will be used to execute
                the Quantum Circuit. Default: True

        Returns:
            (callable)
                The objective function to be used in a classical solver.
        """

        def execute_circ(theta):
            qc = self.qc.bind_parameters({self.paramVector: theta})

            if simulate:
                # Run on chosen simulator
                results = execute(
                    experiments=qc,
                    backend=backend,
                    shots=shots,
                    noise_model=noise_model,
                    coupling_map=coupling_map,
                    basis_gates=basis_gates,
                ).result()
            else:
                # Submit job to real device and wait for results
                job_device = execute(experiments=qc,
                                     backend=backend,
                                     shots=shots)
                job_monitor(job_device)
                results = job_device.result()
            counts = results.get_counts()
            self.iterationCounter += 1
            self.prepareIterationDict()
            self.iter_result["theta"] = list(theta)
            self.iter_result["counts"] = counts

            return self.compute_expectation(counts=counts)

        return execute_circ

    def extractPvalues(self) -> None:
        """
        Searches through the results and combines the probability for
        each bitstring in each repetition of the "optimizedResult" in
        lists. E.g. For 100 repetitions, a list for each bitstring is
        created, containing the 100 probability values (one from each
        repetition)

        Returns:
            (None)
                Writes the created lists of probabilities into the
                self.statistics dictionary.
        """
        data = self.output["results"]["repetitions"]
        bitstrings = self.output["results"]["kirchhoff"].keys()
        probabilities = {}
        shots = self.config_qaoa["shots"]
        # find repetition value from where the refinement process started
        start = self.output["results"]["totalReps"] \
                - self.config_qaoa["repetitions"]
        for bitstring in bitstrings:
            probabilities[bitstring] = []
            for key in data:
                if key <= start:
                    continue
                if bitstring in data[key]["optimizedResult"]["counts"]:
                    p = data[key]["optimizedResult"][
                            "counts"][bitstring] / shots
                else:
                    p = 0
                probabilities[bitstring].append(p)
        self.statistics["probabilities"] = probabilities

    def findBestBitstring(self) -> None:
        """
        Takes the median of the probabilities of each bitstring and
        determines, which bitstring has objectively the highest
        probability. This bitstring is stored in self.statistics.

        Returns:
            (None)
                Modifies the self.statistics dictionary.
        """
        probabilities = self.statistics["probabilities"]
        # set first bitstring as best for now
        bestBitstring = list(probabilities.keys())[0]
        # get median of first bitstring
        bestMedian = median(probabilities[bestBitstring])

        for bitstring in probabilities:
            if median(probabilities[bitstring]) > bestMedian:
                bestMedian = median(probabilities[bitstring])
                bestBitstring = bitstring
        self.statistics["bestBitstring"] = bestBitstring

    def compareBitStringToRest(self) -> None:
        """
        Compares the bestBitstring (found in the findBestBitstring
        function) to every other bitstring using a one-sided Mann
        Whitney U Test, where the alternative hypothesis is that the
        probability to find the bestBitstring is greater than the
        probabilities of the other bitstrings. The results of the tests
        are stored in the self.statistics dictionary.

        Returns:
            (None)
                Modifies the self.statistics dictionary.
        """
        bestBitstring = self.statistics["bestBitstring"]
        probabilities = self.statistics["probabilities"]
        for bitstring in probabilities.keys():
            if bitstring == bestBitstring:
                continue
            u, p = stats.mannwhitneyu(x=probabilities[bestBitstring],
                                      y=probabilities[bitstring],
                                      alternative="greater")
            self.statistics["pValues"][
                f"{bestBitstring}-{bitstring}"] = float(p)
            self.statistics["uValues"][
                f"{bestBitstring}-{bitstring}"] = float(u)

    def determineConfidence(self) -> None:
        """
        Determines with which confidence, if any, the bestBitstring can
        be found. A list of alphas is checked, starting at 0.01 up until
        0.5. The found confidence is then stored in self.statistics. If
        none is found the value in self.statistics["confidence"] is kept
        at 0.0, thus indicating no bestBitstring can be confidently
        determined.

        Returns:
            (None)
                Modifies the self.statistics dictionary.
        """
        alphas = [0.01, 0.05, 0.1, 0.2, 0.3, 0.4, 0.5]
        for alpha in alphas:
            broken = False
            for key, value in self.statistics["pValues"].items():
                if value > alpha:
                    broken = True
                    break
            if not broken:
                self.statistics["confidence"] = 1 - alpha
                break

    def writeReportToOutput(self, bestBitstring: str) -> None:
        """
        Writes solution specific values of the optimizer result and the
        Ising spin glass problem solution to the output dictionary.

        Args:
            bestBitstring: (str)
                The bitstring representing the best solution found
                during optimization.

        Returns:
            (None)
                Modifies self.output with solution specific parameters
                and values.
        """
        solution = []
        for idx, bit in enumerate(bestBitstring):
            if bit == "1":
                solution.append(idx)
        report = self.transformedProblem.generateReport(solution=solution)
        for key in report:
            self.output["results"][key] = report[key]

    def printSolverspecificReport(self):
        """
        Prints a table containing information about all qaoa optimziation repetitions that were performed.
        This consists of the repetition number, the score of that repetition and which angles lead to that
        score. The table is sorted by scored and rounded to two decimal places
    
        Returns:
            (None) prints qaoa repetition information
        """
        print("\n--- Table of Results ---")
        repetitions = self.output["results"]["repetitions"]
        repetitionIndexSortedByScore = sorted(
                                        list(range(1,len(repetitions)+1)) ,
                                        key=lambda x: repetitions[x]['optimizedResult']['fun']
                                        )
        currentScoreBracket = 0
        horizontalBreak = "------------+---------+--" + self.numAngles * "------"

        # table header
        print(" Repetition |  Score  |"+ self.numAngles * "  " + "Solution ")

        for repetition in repetitionIndexSortedByScore:
            repetitionResult = self.output["results"]["repetitions"][repetition]
            roundedAngleSolution = [round(angle, 2) for angle in repetitionResult['optimizedResult']['x']]
            score = repetitionResult['optimizedResult']['fun']
            # print breaks every integer step
            if score > currentScoreBracket:
                print(horizontalBreak)
                currentScoreBracket = int(score) + 1
            scoreStr = str(round(score, 2))
            print(f"     {repetition: <7}|  {scoreStr: <7}|  {roundedAngleSolution}")<|MERGE_RESOLUTION|>--- conflicted
+++ resolved
@@ -3,8 +3,6 @@
 import numpy as np
 import qiskit
 
-<<<<<<< HEAD
-=======
 from itertools import product
 
 try:
@@ -14,7 +12,7 @@
     from IsingPypsaInterface import IsingBackbone  # import for local/debug run
     from BackendBase import BackendBase  # import for local/debug run
 from .InputReader import InputReader
->>>>>>> d5672bee
+
 from datetime import datetime
 from numpy import median
 from qiskit import QuantumCircuit
@@ -379,14 +377,8 @@
         simulator = self.config_qaoa["simulator"]
         simulate = self.config_qaoa["simulate"]
         noise = self.config_qaoa["noise"]
-<<<<<<< HEAD
-        initial_guess_original = copy.deepcopy(self.config_qaoa[
-                                                   "initial_guess"])
-        num_vars = len(initial_guess_original)
-=======
         initial_guess_original = np.array([0 for i in range(self.angleSupervisior.getNumAngles())])
         num_vars = self.numAngles
->>>>>>> d5672bee
         max_iter = self.config_qaoa["max_iter"]
         repetitions = self.config_qaoa["repetitions"]
         totalRepetition = 0
@@ -398,21 +390,10 @@
         self.output["results"]["hamiltonian"]["scaled"] = scaledHamiltonian
         nqubits = len(hamiltonian)
 
-<<<<<<< HEAD
-        # create ParameterVector to be used as placeholder when creating the
-        # quantum circuit
-        self.paramVector = ParameterVector(name="theta",
-                                           length=len(initial_guess_original))
-        self.qc = self.create_qc(hamiltonian=scaledHamiltonian,
-                                 theta=self.paramVector)
-        # bind variables β and γ to qc, to generate a circuit which is
-        # saved in self.output as latex source code.
-=======
         # create ParameterVector to be used as placeholder when creating the quantum circuit
         self.paramVector = ParameterVector("theta", self.numAngles)
         self.qc = self.create_qc(hamiltonian=scaledHamiltonian, theta=self.paramVector)
         # bind variables beta and gamma to qc, to generate a circuit which is saved in output as latex source code.
->>>>>>> d5672bee
         drawTheta = self.createDrawTheta(theta=initial_guess_original)
         qcDraw = self.qc.bind_parameters({self.paramVector: drawTheta})
         self.output["results"]["qc"] = qcDraw.draw(output="latex_source")
@@ -426,31 +407,6 @@
         )
         self.output["results"]["backend"] = backend.configuration().to_dict()
 
-<<<<<<< HEAD
-        for rand in range(randRep):
-            for curRepetition in range(1, repetitions + 1):
-                time_start = datetime.timestamp(datetime.now())
-                totalRepetition = rand * repetitions + curRepetition
-                print(
-                    f"----------------------- Repetition {totalRepetition} "
-                    f"----------------------------------"
-                )
-
-                initial_guess = []
-                for j in range(num_vars):
-                    # choose initial guess randomly (between 0 and 2PI for
-                    # beta and 0 and PI for gamma)
-                    if initial_guess_original[j] == "rand":
-                        if j % 2 == 0:
-                            initial_guess.append((0.5 - np.random.rand()) *
-                                                 2 * math.pi)
-                        else:
-                            initial_guess.append((0.5 - np.random.rand()) *
-                                                 math.pi)
-                    else:
-                        initial_guess.append(initial_guess_original[j])
-                initial_guess = np.array(initial_guess)
-=======
         curRepetition = 1
         for initial_guess in self.angleSupervisior.getInitialAngleIterator():
             time_start = datetime.timestamp(datetime.now())
@@ -458,7 +414,6 @@
             print(
                 f"----------------------- Repetition {totalRepetition} ----------------------------------"
             )
->>>>>>> d5672bee
 
 
             self.prepareRepetitionDict()
@@ -497,50 +452,6 @@
 
             curRepetition += 1
 
-<<<<<<< HEAD
-                expectation = self.get_expectation(
-                    backend=backend,
-                    noise_model=noise_model,
-                    coupling_map=coupling_map,
-                    basis_gates=basis_gates,
-                    shots=shots,
-                    simulate=simulate,
-                )
-
-                optimizer = self.getClassicalOptimizer(max_iter)
-
-                res = optimizer.optimize(
-                    num_vars=num_vars,
-                    objective_function=expectation,
-                    initial_point=initial_guess,
-                )
-                self.rep_result["optimizedResult"] = {
-                    # solution [beta, gamma]
-                    "x": list(res[0]),
-                    # objective function value
-                    "fun": res[1],
-                    # counts of the optimized result
-                    "counts": self.rep_result["iterations"][res[2]]["counts"],
-                    # number of objective function calls
-                    "nfev": res[2],
-                }
-
-                time_end = datetime.timestamp(datetime.now())
-                duration = time_end - time_start
-                self.rep_result["duration"] = duration
-
-                self.output["results"]["repetitions"][totalRepetition] = \
-                    self.rep_result
-
-            if "rand" in initial_guess_original:
-                minCFvars = self.getMinCFvars()
-                self.output["results"]["initial_guesses"]["refined"] = \
-                    minCFvars
-                for j in range(num_vars):
-                    if initial_guess_original[j] == "rand":
-                        initial_guess_original[j] = minCFvars[j]
-=======
->>>>>>> d5672bee
         self.output["results"]["totalReps"] = totalRepetition
 
     def processSolution(self) -> None:
