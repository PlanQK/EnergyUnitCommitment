import time

from dwave.cloud import Client
import dimod
import tabu
import greedy

from .BackendBase import BackendBase
from .InputReader import InputReader
from .IsingPypsaInterface import IsingBackbone

from dwave.system import LeapHybridSampler
from dwave.system import DWaveSampler, FixedEmbeddingComposite, EmbeddingComposite, DWaveCliqueSampler
from tabu import TabuSampler

from numpy import round as npround
import networkx as nx
from networkx.algorithms.flow import edmonds_karp
from networkx.algorithms.flow import build_residual_network
from networkx.classes.function import set_edge_attributes

from os import path
from glob import glob
import mmap
import json

from pandas import value_counts


class DwaveTabuSampler(BackendBase):
    def __init__(self, reader: InputReader):
        super().__init__(reader=reader)
        self.getSampler()

    def getSampler(self):
        self.sampler = TabuSampler()
        return self.sampler

    def processSamples(self, transformedProblem, sampleset):
        processedSamples_df = sampleset.to_pandas_dataframe()
        processedSamples_df['isingCost'] = processedSamples_df.apply(
            lambda row: transformedProblem.calcCost(
                    [idx for idx in range(len(row)) if row.iloc[idx] == -1]
            ),
            axis=1
        )
        processedSamples_df['marginalCost'] = processedSamples_df.apply(
            lambda row: transformedProblem.calcMarginalCost(
                    [idx for idx in range(len(row)) if row.iloc[idx] == -1]
            ),
            axis=1
        )
        processedSamples_df['totalPower'] = processedSamples_df.apply(
            lambda row: transformedProblem.calcTotalPowerGenerated(
                    [idx for idx in range(len(row)) if row.iloc[idx] == -1]
            ),
            axis=1
        )
        return processedSamples_df


    def processSolution(self, network, transformedProblem, sample_df):
        """
        gets and writes info about the sample_df and returns it as a dictionary.
        """
        bestSample = self.choose_sample(strategy=self.config["BackendConfig"]["strategy"])
        resultInfo = transformedProblem.generateReport([
                id for id, value in bestSample.items() if value == -1
                ])
        self.output["results"] = {**self.output["results"], **resultInfo}
        return resultInfo

    def transformProblemForOptimizer(self, network):
        print("transforming Problem...")
        self.isingBackbone = IsingBackbone.buildIsingProblem(
                network,
                config=self.config["IsingInterface"]
                )
        return self.isingBackbone

    def getDimodModel(self, isingProblem: IsingBackbone) -> dimod.BinaryQuadraticModel:
        # store the directional qubits first, then the line's binary representations
        try:
            return self.dimodModel
        except AttributeError:
            linear = {
                spins[0]: strength
                for spins, strength in isingProblem.problem.items()
                if len(spins) == 1
            }
            # the convention is different to the sqa solver:
            # need to add a minus to the couplings
            quadratic = {
                spins: -strength
                for spins, strength in isingProblem.problem.items()
                if len(spins) == 2
            }
            self.dimodModel = dimod.BinaryQuadraticModel(
                            linear,
                            quadratic,
                            0,
                            dimod.Vartype.SPIN
                            )
            return self.dimodModel
    
    def getSampleDataframe(self):
        return self.sample_df

    def choose_sample(self):
        return self.getSampleDataframe().iloc[0]
#
    def transformSolutionToNetwork(self, network, transformedProblem, solution):
        self.printReport()
        # network = transformedProblem.addSQASolutionToNetwork(
        #      network, solutionState
        # )
        return network

    def optimize(self, transformedProblem):
        print("starting optimization...")
        sampleset = self.getSampleSet(transformedProblem)
        self.sample_df = self.processSamples(transformedProblem, sampleset)
        self.saveSample(sampleset)
        print("done")
        return self.sample_df

    def getSampleSet(self, transformedProblem):
        return self.sampler.sample(self.getDimodModel(transformedProblem))

    def saveSample(self, sampleset):
        if not hasattr(self, "sample_df"):
            self.sample_df = sampleset.to_pandas_dataframe()
        self.output["results"]["sample_df"] = self.sample_df.to_dict('split')
        self.output["results"]["serial"] = sampleset.to_serializable()


class DwaveSteepestDescent(DwaveTabuSampler):
    def __init__(self, reader: InputReader):
        super().__init__(reader=reader)
        self.solver = greedy.SteepestDescentSolver()


class DwaveCloud(DwaveTabuSampler):
    pass


class DwaveCloudHybrid(DwaveCloud):
    def getSampler(self):
            self.token = self.config["APItoken"]["dWave_API_token"]
            self.solver = "hybrid_binary_quadratic_model_version2"
            self.sampler = LeapHybridSampler(solver=self.solver,
                                             token=self.token)
            self.output["results"]["solver_id"] = self.solver

    def getSampleSet(self, transformedProblem):
        sampleset = super().getSampleSet(transformedProblem)
        print("Waiting for server response...")
        # wait for response, ensure that loop is eventually broken
        watchdog = 0
        while True:
            if sampleset.done():
                break
            if watchdog > 42:
                raise ValueError
            time.sleep(2)
        return sampleset


class DwaveCloudDirectQPU(DwaveCloud):

    def __init__(self, reader: InputReader):
        super().__init__(reader=reader)
        if self.config["BackendConfig"]["timeout"] < 0:
            self.config["BackendConfig"]["timeout"] = 3600

    @staticmethod
    def get_filepaths(root_path: str, file_regex: str):
        return glob(path.join(root_path, file_regex))

    def validateInput(self, path):
        return
<<<<<<< HEAD

=======
        # TODO fix file validation
>>>>>>> 8b240e86
        self.path = path
        self.networkName = ""

        blacklists = self.get_filepaths(path, "*_qpu_blacklist")
        filteredByTimeout = []
        for blacklist in blacklists:
            blacklist_name = blacklist[len(path + "/"):]
            blacklisted_timeout = int(blacklist_name.split("_")[0])
            if blacklisted_timeout <= self.config["BackendConfig"]["timeout"]:
                filteredByTimeout.append(blacklist)

        for blacklist in filteredByTimeout:
            with open(blacklist) as f:
                s = mmap.mmap(f.fileno(), 0, access=mmap.ACCESS_READ)
                if s.find(bytes(networkName, 'utf-8')) != -1:
                    raise ValueError("network found in blacklist")

        embeddingPath = f'{path}/embedding_' \
                        f'rep_{self.config["IsingInterface"]["problemFormulation"]}_' \
                        f'{networkName}.json'
        if path.isfile(embeddingPath):
            print("found previous embedding")
            with open(embeddingPath) as embeddingFile:
                embedding = json.load(embeddingFile)

            self.embedding = {
                int(key): tuple(value)
                for key, value in embedding.items()
            }
        return

    def handleOptimizationStop(self, path, network):
        """
        If a network raises an error during optimization, add this network
        to the blacklisted networks for this optimizer and timeout value
        Blacklistfiles are of the form '{path}/{self.config["BackendConfig"]["timeout"]}_{Backend}_blacklist'
        """
        # on unix writing small buffers is atomic. no file locking necessary
        # append to existing file or create a new one
        with open(f'{path}/{self.config["BackendConfig"]["timeout"]}_qpu_blacklist', 'a+') as f:
            f.write(network + '\n')
        return

    def getSampler(self):
        self.validateInput(path="Problemset")
        self.token = self.config["APItoken"]["dWave_API_token"]
        # pegasus topology corresponds to Advantage 4.1
        DirectSampler = DWaveSampler(solver={
                                    'qpu': True,
                                    'topology__type': 'pegasus'
                                    },
                                    token=self.token)
        if hasattr(self, 'embedding'):
            self.sampler = FixedEmbeddingComposite(DirectSampler, self.embedding)
        else:
            self.sampler = EmbeddingComposite(DirectSampler)
        return self.sampler

    def getSampleSet(self, transformedProblem):
        sampleArguments = {
                    arg : val 
                    for arg, val in self.config["BackendConfig"].items() 
                    if arg in ["num_reads",
                            "annealing_time",
                            "chain_strength",
                            "programming_thermalization",
                            "readout_thermalization"]}
        if hasattr(self, 'embedding'):
            sampleArguments["embedding_parameters"] = dict(timeout=self.config["BackendConfig"]["timeout"])
            sampleArguments["return_embedding"] = True
        try:
            sampleset = self.sampler.sample(**sampleArguments)
        except ValueError:
            print("no embedding found in given time limit")
            raise ValueError("no embedding onto qpu was found")
        print("Waiting for server response...")
        while True:
            if sampleset.done():
                break
            time.sleep(1)
        return sampleset

    def optimizeSampleFlow(self, sample):
        generatorState = [
            id for id, value in sample.items() if value == -1
        ]
        graph = self.buildFlowproblem(
            generatorState
        )
        return self.solveFlowproblem(
            graph,
            generatorState,
        )

    def processSamples(self, transformedProblem, sampleset):
        processedSamples_df = super().processSamples(transformedProblem, sampleset)
        processedSamples_df['optimizedCost'] = processedSamples_df.apply(
            lambda row: self.optimizeSampleFlow(
                row[:-3],
            ),
            axis=1
        )
        totalLoad = 0.0
        for idx, _ in enumerate(self.network.snapshots):
            totalLoad += transformedProblem.getTotalLoad(idx)
        processedSamples_df['deviation_from_opt_load'] = processedSamples_df.apply(
                lambda row: abs(
                                totalLoad - \
                                transformedProblem.calcTotalPowerGenerated(
                                        [id for id, value in row.items() if value == -1])
                                ),
                axis=1
        )
        return processedSamples_df
    
    def processSolution(self, network, transformedProblem, sample_df):
        tic = time.perf_counter()
        resultDict = super().processSolution(
            network,
            transformedProblem,
            sample_df,
        )
        lowestEnergyIndex = sample_df["energy"].idxmin()
        self.output["results"]["LowestEnergy"] = sample_df.iloc[lowestEnergyIndex]["isingCost"]
        closestSamples = sample_df[
                sample_df['deviation_from_opt_load'] == \
                sample_df['deviation_from_opt_load'].min()
                ]
        closestTotalPowerIndex = closestSamples['energy'].idxmin()
        self.output["samples_df"] = sample_df.to_dict('index')
        self.output["results"]["lowestEnergy"] = sample_df.iloc[lowestEnergyIndex]["isingCost"]
        self.output["results"]["lowestEnergyProcessedFlow"] = sample_df.iloc[lowestEnergyIndex]["optimizedCost"]
        self.output["results"]["closestPowerProcessedFlow"] = sample_df.iloc[closestTotalPowerIndex]["optimizedCost"]
        self.output["results"]["bestProcessedFlow"] = sample_df["optimizedCost"].min()
        self.output["results"]["postprocessingTime"] = time.perf_counter() - tic
        return resultDict

    def solveFlowproblem(self, graph, generatorState):
        """
        solves the flow problem given in graph that corresponds to the
        generatorState in network. Calculates cost for a kirchhoffFactor of 1 
        and writes it to results["results"] under costKey. If costKey is None, it runs silently
        and only returns the computed cost value. 
        The generatorState is fixed, so if a costKey is given, the function only
        returns a dictionary of the values it computes for an optimal flow.
        The cost is written to the field in results["results"]. Flow solutions don't spread
        imbalances across all buses so they can still be improved. 
        """
        FlowSolution = edmonds_karp(graph, "superSource", "superSink")
        # key errors occur iff there is no power generated or no load at a bus.
        # Power can still flow through the bus, but no cost is incurred
        totalCost = 0
        for bus in self.network.buses.index:
            try:
                totalCost += (FlowSolution['superSource'][bus]['capacity'] - \
                              FlowSolution['superSource'][bus]['flow']) ** 2
            except KeyError:
                pass
            try:
                totalCost += (FlowSolution[bus]['superSink']['capacity'] - \
                              FlowSolution[bus]['superSink']['flow']) ** 2
            except KeyError:
                pass
        return totalCost

    # quantum computation struggles with finetuning powerflow to match
    # demand exactly. Using a classical approach to tune power flow can
    # archieved in polynomial time
    def buildFlowproblem(self, generatorState, lineValues=None, ):
        """
        build a self.networkx model to further optimise power flow. If using a warmstart,
        it uses the solution of the quantum computer encoded in generatorState to
        initialize a residual self.network. If the intial solution is good, a warmstart
        can speed up flow optimization by about 30%, but if it was bad, a warmstart
        makes it slower. warmstart is used if lineValues is not None
        """
        # turn pypsa self.network in nx.DiGraph. Power generation and consumption
        # is modeled by adjusting capacity of the edge to a super source/super sink 
        graph = nx.DiGraph()
        graph.add_nodes_from(self.network.buses.index)
        graph.add_nodes_from(["superSource", "superSink"])

        for line in self.network.lines.index:
            bus0 = self.network.lines.loc[line].bus0
            bus1 = self.network.lines.loc[line].bus1
            cap = self.network.lines.loc[line].s_nom
            # if self.network has multiple lines between buses, make sure not to 
            # erase the capacity of previous lines
            if graph.has_edge(bus0, bus1):
                graph[bus0][bus1]['capacity'] += cap
                graph[bus1][bus0]['capacity'] += cap
            else:
                graph.add_edges_from([(bus0, bus1, {'capacity': cap}),
                                      (bus1, bus0, {'capacity': cap})])

        for bus in self.network.buses.index:
            graph.add_edge(
                "superSource",
                bus,
                capacity=self.isingBackbone.calcTotalPowerGeneratedAtBus(bus, generatorState)
            )
        for load in self.network.loads.index:
            graph.add_edge(
                self.network.loads.loc[load].bus,
                "superSink",
                capacity=self.network.loads_t['p_set'].iloc[0][load],
            )
        # done building nx.DiGrpah

        if lineValues is not None:
            # generate flow for self.network lines
            for line in self.network.lines.index:
                bus0 = self.network.lines.loc[line].bus0
                bus1 = self.network.lines.loc[line].bus1
                if hasattr(graph[bus1][bus0], 'flow'):
                    graph[bus1][bus0]['flow'] -= lineValues[(line, 0)]
                else:
                    graph[bus0][bus1]['flow'] = lineValues[(line, 0)]

            # adjust source and sink flow to make it a valid flow. edges
            # to source/sink are not at full capacity iff there is a net
            # demand/power generated after subtraction power flow at that bus
            # might be wrong if kirchhoff constraint was violated in quantum
            # solution
            for bus in self.network.buses.index:
                generatedPower = self.isingBackbone.calcTotalPowerGeneratedAtBus(bus, generatorState)
                loadName = self.network.loads.index[self.network.loads.bus == bus][0]
                load = self.network.loads_t['p_set'].iloc[0][loadName]
                netFlowThroughBus = 0
                for line in self.network.lines.index[self.network.lines.bus0 == bus]:
                    netFlowThroughBus += lineValues[(line, 0)]
                for line in self.network.lines.index[self.network.lines.bus1 == bus]:
                    netFlowThroughBus -= lineValues[(line, 0)]
                netPower = generatedPower \
                           - load \
                           + netFlowThroughBus

                graph["superSource"][bus]['flow'] = min(generatedPower, generatedPower - netPower)
                graph[bus]["superSink"]['flow'] = min(load, load + netPower)
        return graph

    def choose_sample(self, **kwargs):
        sample_df = self.getSampleDataframe()
        if kwargs['strategy'] == 'LowestEnergy':
            return sample_df.loc[sample_df['energy'].idxmin()]
        if kwargs['strategy'] == 'ClosestSample':
            closestSamples = sample_df[
                    sample_df['deviation_from_opt_load'] == sample_df['deviation_from_opt_load'].min()
                    ]
            return closestSamples.loc[closestSamples['optimizedCost'].idxmin()]
    
    def saveSample(self, sampleset):
        super().saveSample(sampleset)
        self.output["results"]["optimizationTime"] = self.output["results"]["serial"]["info"]["timing"]["qpu_access_time"] / (10.0 ** 6)
        self.output["results"]["annealReadRatio"] = float(self.config["BackendConfig"]["annealing_time"]) / \
                                                    float(self.config["BackendConfig"]["num_reads"])
        self.output["results"]["totalAnnealTime"] = float(self.config["BackendConfig"]["annealing_time"]) * \
                                                    float(self.config["BackendConfig"]["num_reads"])
        # intentionally round totalAnnealTime so computations with similar anneal time
        # can ge grouped together
        self.output["results"]["mangledTotalAnnealTime"] = int(self.output["results"]["totalAnnealTime"] / 1000.0)


class DwaveReadQPU(DwaveCloudDirectQPU):
    """
    This class behaves like it's parent except it doesn't
    use the Cloud. Instead it reads a serialized Sample and pretends
    that it got that from the cloud
    """
    def getSampler(self):
        self.inputFilePath =  "/energy/results_qpu/" +  self.config["BackendConfig"]["sampleOrigin"]
        self.sampler = self.inputFilePath
        return None

    def getSampleSet(self, transformedProblem):
        print(f"reading from {self.inputFilePath}")
        with open(self.inputFilePath) as inputFile:
            self.inputData = json.load(inputFile)
        return dimod.SampleSet.from_serializable(self.inputData["serial"])
<|MERGE_RESOLUTION|>--- conflicted
+++ resolved
@@ -179,11 +179,7 @@
 
     def validateInput(self, path):
         return
-<<<<<<< HEAD
-
-=======
-        # TODO fix file validation
->>>>>>> 8b240e86
+
         self.path = path
         self.networkName = ""
 
@@ -298,7 +294,7 @@
                 axis=1
         )
         return processedSamples_df
-    
+
     def processSolution(self, network, transformedProblem, sample_df):
         tic = time.perf_counter()
         resultDict = super().processSolution(
@@ -434,7 +430,7 @@
                     sample_df['deviation_from_opt_load'] == sample_df['deviation_from_opt_load'].min()
                     ]
             return closestSamples.loc[closestSamples['optimizedCost'].idxmin()]
-    
+
     def saveSample(self, sampleset):
         super().saveSample(sampleset)
         self.output["results"]["optimizationTime"] = self.output["results"]["serial"]["info"]["timing"]["qpu_access_time"] / (10.0 ** 6)
