from ast import literal_eval

# try import from local .so
# Error message for image: herrd1/siquan:latest 
# /usr/lib/x86_64-linux-gnu/libstdc++.so.6: version `GLIBCXX_3.4.26' not found (required by /energy/libs/Backends/siquan.cpython-39-x86_64-linux-gnu.so)`
import pypsa

try:
    from . import siquan
# try import from installed module siquan
except ImportError:
    import siquan

from .InputReader import InputReader
from .IsingPypsaInterface import IsingBackbone
from .BackendBase import BackendBase
import time
import random


class ClassicalBackend(BackendBase):
    """
    A class for solving the unit commitment problem using classical annealing.
    This is done using the SiQuAn solver and setting the transverse Field
    to zero
    """
    def __init__(self, reader: InputReader):
        super().__init__(reader=reader)
        self.solver = siquan.DTSQA()

    def transformProblemForOptimizer(self) -> None:
        """
        Initializes an IsingInterface-instance, which encodes the Ising Spin Glass 
        Problem, using the network to be optimized.

        Returns:
            (IsingBackbone) The IsingInterface-instance, which encodes the Ising Spin Glass Problem.
        """
        print("transforming problem...")
        self.transformedProblem = IsingBackbone.buildIsingProblem(
                        network=self.network,
                        config=self.config["IsingInterface"]
                        )
        return self.transformedProblem
<<<<<<< HEAD
=======

    def transformSolutionToNetwork(self) -> pypsa.Network:
        """
        Encodes the optimal solution found during optimization and stored in self.output 
        into a pypsa.Network. 
>>>>>>> 280b958c

    def transformSolutionToNetwork(self) -> None:
        """
        Encodes the optimal solution found during optimization and stored in self.output into a pypsa.Network. It reads
        the solution stored in the optimizer instance, prints some information about it and then writes it to the
        network.

        Returns:
            (None) Stores the outputNetwork as dicitonary in the self.output dictionary
        """
        self.printReport()

        outputNetwork = self.transformedProblem.setOutputNetwork(solution=self.output["results"]["state"])
        outputDataset = outputNetwork.export_to_netcdf()
        self.output["network"] = outputDataset.to_dict()

    def optimize(self) -> None:
        """
        Optimizes the problem encoded in the IsingBackbone-Instance.

        It uses the siquan solver which parameters can be set using self.config. Configuration
        of the solver is delegated to a method that can be overwritten in child classes

        Returns:
            (None) The optimized solution is stored in the self.output dictionary.
        """
        print("starting optimization...")
        self.configureSolver()
        tic = time.perf_counter()
        result = self.solver.minimize(
            self.transformedProblem.siquanFormat(),
            self.transformedProblem.numVariables(),
        )
        self.output["results"]["optimizationTime"] = time.perf_counter() - tic
        # parse the entry in "state" before using it
        result["state"] = literal_eval(result["state"])
        self.writeResultsToOutput(result)
        print("done")

    def getHSchedule(self):
        """
        A method for getting the transverse field schedule in the configuration.

        For classical annealing, there is no transverse field, so it always return
        the same config string. Overwriting this method can be used to get non-zero
        transverse field
        
        Returns:
            (str) the configuration string of the siquan solver according to the config dict
        """
        return "[0]"

    def configureSolver(self):
        """
        reads and sets siquan solver parameter from the config dict 

        solver configuration si read from the config dict and default values are used if it is
        not specifified in the configuration. These default values are not suitable for solving
        large problems. Since classical annealing and simulated quantum annealing only differs
        in the transverse field, setting that field is in its own method so it can be overwritten
        
        Returns:
            (None) modifies self.solver and sets hyperparameters
        """
        siquanConfig = self.config["SqaBackend"]
        self.solver.setSeed(siquanConfig.get("seed", random.randrange(10 ** 6)))
        self.solver.setHSchedule(self.getHSchedule())
        self.solver.setTSchedule(siquanConfig.get("temperatureSchedule", "[0.1,iF,0.0001]"))
        self.solver.setTrotterSlices(int(siquanConfig.get("trotterSlices", 32)))
        self.solver.setSteps(int(siquanConfig.get("optimizationCycles", 16)))
    
    def printSolverspecificReport(self):
        """
        prints additional information about the solution that is solver specific

        the only non-generic information is the energy of the solution regarding the ising 
        spin glass formulation.
        
        Returns:
            (None) no side effects other than printing
        """
        print(
            f"Total energy cost of QUBO (with constant terms): {self.output['results']['totalCost']}"
        )
    

    def writeResultsToOutput(self, result):
        """
        This writes solution specific values of the optimizer result and the ising spin glass
        problem solution the output dictionary. Parse the value to the key "state" via
        literal_eval before calling this function.
        
        Args:
            result: (dict) the python dictionary returned from the sqa solver

        Returns:
            (None) modifies self.output with solution specific parameters and values
        """
        for key in result:
            self.output["results"][key] = result[key]
        self.output["results"] = {
                        **self.output["results"],
                        **self.transformedProblem.generateReport(result["state"])
                    }


class SqaBackend(ClassicalBackend):
    def getHSchedule(self):
        """
        method for setting the transverse field when configuring the siquan solver
        
        Returns:
            (str) returns the configuration string of the config dict for the transverse field
        """
        return self.config["SqaBackend"].get("transverseFieldSchedule", "[8.0,0.0]")<|MERGE_RESOLUTION|>--- conflicted
+++ resolved
@@ -42,14 +42,6 @@
                         config=self.config["IsingInterface"]
                         )
         return self.transformedProblem
-<<<<<<< HEAD
-=======
-
-    def transformSolutionToNetwork(self) -> pypsa.Network:
-        """
-        Encodes the optimal solution found during optimization and stored in self.output 
-        into a pypsa.Network. 
->>>>>>> 280b958c
 
     def transformSolutionToNetwork(self) -> None:
         """
