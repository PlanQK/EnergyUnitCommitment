--- conflicted
+++ resolved
@@ -30,15 +30,7 @@
     def optimize(self) -> None:
         pass
 
-<<<<<<< HEAD
-    def handleOptimizationStop(self, path, network):
-=======
-    def validateInput(self, path):
-        pass
-
-    # TODO: implemented in DWave, but not used right now. (Can we have a blacklist on PlanQK?)
     def handleOptimizationStop(self, path):
->>>>>>> 48e0e186
         pass
 
     def getConfig(self) -> dict:
