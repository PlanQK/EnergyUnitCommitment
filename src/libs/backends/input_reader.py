--- conflicted
+++ resolved
@@ -20,14 +20,11 @@
 import xarray
 import yaml
 
-<<<<<<< HEAD
-=======
 from os import environ
 from werkzeug.utils import secure_filename
 
 from typing import Union
 
->>>>>>> a8e3e5ca
 from .. import backends
 
 
