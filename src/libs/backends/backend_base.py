"""This module contains the BackendBase class, which describes the interface
a solver of the unit commitment problem has to satisfy. It also sets up
various attributes that are all solvers use"""

import abc
from datetime import datetime

from .input_reader import InputReader


class BackendBase(abc.ABC):
    """
    The BackendBase class is an interface that the solvers of the unit
<<<<<<< HEAD
    commitment problem have to adhere it. It also initializes some
=======
    commitment problem have to adhere to. It also initializes some
>>>>>>> a8e3e5ca
    attributes that are the same for all solvers.

    How an object that inherits from this class is used to formulate and
    optimize the unit commitment problem can be seen in `program.py`
    """

    def __init__(self, reader: InputReader):
        """
        Sets up the solver for a unit commitment problem by consuming
        an InputReader

        The input reader serves as an adapter for different forms of input
        like  REST request or by reading if from disc. It contains a
        `pypsa.Network` object and a dictionary of all relevant configuration
        entries

        Args:
            reader: (InputReader):
                An adapter for different network and config formats
        """
        self.output = None
        self.reader = reader
        self.network = reader.get_network()
        self.network_name = reader.get_network_name()
        self.config = reader.get_config()
        self.config_name = reader.get_config_name()
        self.file_name = reader.get_file_name()
        self.setup_output_dict()
        # this can hold either a QUBO formulation (as an NetworkIsingBackbone)
        # or a pyomo model using pypsa's lopf formulation
        self.transformed_problem = None

    @abc.abstractmethod
    def transform_problem_for_optimizer(self) -> None:
        """
        This transforms the problem given as a pypsa network
        into the corresponding data structure the algorithm this
        class implements

        Returns:
            (None)
                This sets the attribute `self.transformed_problem`
                to the correct value
        """
        pass

    @abc.abstractmethod
    def optimize(self) -> None:
        """
        This method calls the optimization method of the solver after
        the unit commitment problem has been transformed.

        Returns:
            (None)
                Modifies `self.output` and can have side effects on other
                attributes.
        """
        pass

    def process_solution(self) -> None:
        """
        A hook for postprocessing of the solution if this is required

        Returns:
            (type)
                Returns nothing, but can have side effects if this method
                is overwritten is a subclass.
        """
        self.output["results"]["postprocessing_time"] = 0.0

    def transform_solution_to_network(self):
        """
        This writes the solution of the optimization run into a copy of
        the original pypsa network.
        """
        pass

    @classmethod
    def create_optimizer(cls, reader: InputReader) -> 'BackendBase':
        """
        A class method to instantiate the correct subclass of the
        optimizer based on the configuration in the reader.

        This method returns an instance of the calling class. If the optimizer
        are organized as subclasses of an abstract class, this method has
        to be overwritten to return a class that can be instantiated.

        Args:
            reader: (InputReader)
                An instance of the InputReader. Any input that the optimizer
                accepts has to be passed by this instance.
        """
        return cls(reader)

    def check_input_size(self, limit: int) -> None:
        """
        Check if the size of the problem instance exceeds a runtime limit.

        This is done by approximating the runtime based on problem size
        and chosen configuration parameters. If the estimated time is too high,
        this will raise an error before the actual optimization starts

        Args:
            limit: (int)
                The upper limit of an optimization run. This is not how many
                seconds it can take.

        Returns:
<<<<<<< HEAD
            (None)
                If the input takes to long to optimize, this raises
                an error.
=======
            (None) 
                No side effect, unless the input problem takes to long to optimize
>>>>>>> a8e3e5ca
        """
        pass

    def get_config(self) -> dict:
        """
        A getter for the config-dictionary.

        Returns:
            (dict) The config used for the current problem.
        """
        return self.config

    @staticmethod
    def get_time() -> str:
        """
        A getter for the current time.

        Returns:
            (str) The current time in the format YYYY-MM-DD_hh-mm-ss
        """
        now = datetime.today()
        return (
            f"{now.year}-{now.month}-{now.day}" f"_{now.hour}-{now.minute}-{now.second}"
        )

    def get_output(self) -> dict:
        """
        A getter for the output-dictionary. Before returning the
        dictionary the end time is added to it.

        Returns:
            (dict) The output (result) of the current problem.
        """
        self.output["end_time"] = self.get_time()
        return self.output

    def print_solver_specific_report(self) -> None:
        """
        A subclass may overwrite this method in order to print
        additional information after the generic information about
        the optimization run.

        Returns:
            (None) prints additional output when `print_report` is called
        """
        pass

    def print_report(self) -> None:
        """
        Prints a short report with general information about the
        solution.

        Returns:
            (None)
        """
        print("\n--- General information of the solution ---")
        print(
            f"Kirchhoff cost at each bus: "
            f'{self.output["results"].get("individual_kirchhoff_cost","N/A")}'
        )
        print(
            f"Kirchhoff cost at each time step: "
            f'{self.output["results"].get("kirchhoff_cost_by_time","N/A")}'
        )
        print(
            f"Total Kirchhoff cost: "
            f'{self.output["results"].get("kirchhoff_cost","N/A")}'
        )
        print(
            f"Total power imbalance: "
            f'{self.output["results"].get("power_imbalance","N/A")}'
        )
        print(
            f"Total Power generated: "
            f'{self.output["results"].get("total_power","N/A")}'
        )
        print(
            f"Total marginal cost: "
            f'{self.output["results"].get("marginal_cost","N/A")}'
        )
        self.print_solver_specific_report()
        print("---")

    def setup_output_dict(self) -> None:
        """
        Creates an 'output' attribute in self in which to save results
        and configuration data. The config entry is another dictionary
        with 3 keys: 'backend' has config data that all backends share,
        'ising_interface' has config data of the class used to convert a
        unit commitment problem into an ising spin problem and a key
        named in `backend_config` for backend specific configurations.

        Returns:
            (None) Creates the attribute `output` with a dictionary
                   containing configuration data and empty fields to
                   insert results into later on.
        """
        start_time = self.get_time()
        for backend, solver_list in self.reader.backend_to_solver.items():
            if self.config["backend"] in solver_list:
                file_name = "_".join([self.config_name, start_time + ".json"])
                if self.network_name:
                    file_name = "_".join([self.network_name, file_name])
                if self.file_name:
                    file_name = self.file_name
                self.output = {
                    "start_time": start_time,
                    "end_time": "",
                    "file_name": file_name,
                    "config": {
                        "backend": self.config["backend"],
                        "backend_type": backend,
                        "backend_config": self.config.get(backend, {}),
                        "ising_interface": self.config.get("ising_interface", {}),
                    },
                    "results": {},
                }
                return
        raise ValueError("The specified backend didn't resolve to a valid backend")<|MERGE_RESOLUTION|>--- conflicted
+++ resolved
@@ -11,11 +11,7 @@
 class BackendBase(abc.ABC):
     """
     The BackendBase class is an interface that the solvers of the unit
-<<<<<<< HEAD
     commitment problem have to adhere it. It also initializes some
-=======
-    commitment problem have to adhere to. It also initializes some
->>>>>>> a8e3e5ca
     attributes that are the same for all solvers.
 
     How an object that inherits from this class is used to formulate and
@@ -124,14 +120,8 @@
                 seconds it can take.
 
         Returns:
-<<<<<<< HEAD
-            (None)
-                If the input takes to long to optimize, this raises
-                an error.
-=======
             (None) 
                 No side effect, unless the input problem takes to long to optimize
->>>>>>> a8e3e5ca
         """
         pass
 
